--- conflicted
+++ resolved
@@ -821,27 +821,6 @@
         question=f"Question {i}",
         rationale=f"Rationale {i}",
         final_answer=f"Answer {i}",
-<<<<<<< HEAD
-    )
-
-    mock_verifier = MagicMock()
-    mock_verifier.verify = AsyncMock()
-    mock_verifier.verify.return_value = MagicMock(result="Verified Answer")
-
-    mock_agent = MagicMock()
-    mock_agent.step.return_value = MagicMock(
-        msgs=[
-            MagicMock(
-                parsed={
-                    'question': 'Generated Question',
-                    'rationale': 'Generated Rationale',
-                }
-            )
-        ]
-    )
-
-    # Create GenerativeDataset with mocks
-=======
     )
 
     mock_verifier = MagicMock()
@@ -1070,26 +1049,12 @@
         ),
     ]
 
->>>>>>> f912fb36
     dataset = GenerativeDataset(
         seed_dataset=mock_static_dataset,
         verifier=mock_verifier,
         agent=mock_agent,
     )
 
-<<<<<<< HEAD
-    # Test generate_new method
-    await dataset.generate_new(2)
-
-    # Verify interactions
-    assert mock_agent.step.call_count >= 2
-    assert mock_verifier.verify.await_count >= 2
-    assert len(dataset._data) == 2
-
-    # Verify generated data
-    assert all(isinstance(dp, DataPoint) for dp in dataset._data)
-    assert all(dp.final_answer == "Verified Answer" for dp in dataset._data)
-=======
     # Expect RuntimeError due to insufficient valid
     # datapoints within retry limit
     with pytest.raises(
@@ -1107,7 +1072,6 @@
     assert (
         mock_verifier.verify.call_count == 3
     ), "Verifier should be called 3 times"
->>>>>>> f912fb36
 
 
 @pytest.mark.asyncio
