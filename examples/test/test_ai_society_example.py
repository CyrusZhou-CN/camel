--- conflicted
+++ resolved
@@ -16,9 +16,6 @@
 import examples.ai_society.role_playing
 import examples.function_call.role_playing_with_functions
 import examples.models.role_playing_with_open_source_model
-<<<<<<< HEAD
-from camel.types import ModelType
-=======
 from camel.models import ModelFactory
 from camel.types import ModelPlatformType, ModelType
 
@@ -27,7 +24,6 @@
     model_type=ModelType.STUB,
     model_config_dict={},
 )
->>>>>>> 6bcdb310
 
 
 def test_ai_society_role_playing_example():
@@ -47,9 +43,5 @@
 def test_role_playing_with_open_source_model():
     with patch('time.sleep', return_value=None):
         examples.models.role_playing_with_open_source_model.main(
-<<<<<<< HEAD
             ModelType.STUB, chat_turn_limit=2
-=======
-            chat_turn_limit=2
->>>>>>> 6bcdb310
         )