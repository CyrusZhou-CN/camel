--- conflicted
+++ resolved
@@ -720,15 +720,12 @@
             ModelType.SAMBA_LLAMA_3_1_405B,
             ModelType.GLM_4V_PLUS_0111,
             ModelType.GLM_ZERO_PREVIEW,
-<<<<<<< HEAD
             ModelType.SILICONFLOW_DEEPSEEK_R1,
             ModelType.SILICONFLOW_PRO_DEEPSEEK_R1,
             ModelType.SILICONFLOW_DEEPSEEK_R1_DISTILL_QWEN_32B,
             ModelType.SILICONFLOW_DEEPSEEK_R1_DISTILL_QWEN_14B,
             ModelType.SILICONFLOW_DEEPSEEK_R1_DISTILL_QWEN_7B,
-=======
             ModelType.PPIO_YI_1_5_34B_CHAT,
->>>>>>> a007ab0f
         }:
             return 16_384
         elif self in {
@@ -755,12 +752,9 @@
             ModelType.MOONSHOT_V1_32K,
             ModelType.AIML_MIXTRAL_8X7B,
             ModelType.AIML_MISTRAL_7B_INSTRUCT,
-<<<<<<< HEAD
             ModelType.SILICONFLOW_QWQ_32B,
-=======
             ModelType.PPIO_QWEN_2_5_72B,
             ModelType.PPIO_LLAMA_3_1_70B,
->>>>>>> a007ab0f
             ModelType.MODELSCOPE_QWEN_2_5_7B_INSTRUCT,
             ModelType.MODELSCOPE_QWEN_2_5_14B_INSTRUCT,
             ModelType.MODELSCOPE_QWEN_2_5_32B_INSTRUCT,
