--- conflicted
+++ resolved
@@ -17,11 +17,8 @@
 from .chunkr_reader import ChunkrReader
 from .firecrawl_reader import Firecrawl
 from .jina_url_reader import JinaURLReader
-<<<<<<< HEAD
 from .multi_source_parser import MultiSourceParser, parse_sources
-=======
 from .mineru_extractor import MinerU
->>>>>>> 717706d3
 from .panda_reader import PandaReader
 from .unstructured_io import UnstructuredIO
 
@@ -35,10 +32,7 @@
     'Apify',
     'ChunkrReader',
     'PandaReader',
-<<<<<<< HEAD
     'MultiSourceParser',
     'parse_sources',
-=======
     'MinerU',
->>>>>>> 717706d3
 ]