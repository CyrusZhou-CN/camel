--- conflicted
+++ resolved
@@ -86,14 +86,8 @@
 class StaticDataset(Dataset):
     r"""A static dataset containing a list of datapoints.
     Ensures that all items adhere to the DataPoint schema.
-<<<<<<< HEAD
-    This dataset complies with the PyTorch dataset
-    standard and should be used when its size is fixed at
-    runtime.
-=======
     This dataset extends :obj:`Dataset` from PyTorch and should
     be used when its size is fixed at runtime.
->>>>>>> f912fb36
 
     This class can initialize from Hugging Face Datasets,
     PyTorch Datasets, JSON file paths, or lists of dictionaries,
@@ -111,20 +105,6 @@
         r"""Initialize the static dataset and validate integrity.
 
         Args:
-<<<<<<< HEAD
-            data (Union[HFDataset, Dataset, Path, List[Dict[str, Any]]]):
-            Input data, which can be:
-                - A Hugging Face Dataset (HFDataset)
-                - A PyTorch Dataset (torch.utils.data.Dataset)
-                - A Path object representing the path to a JSON file
-                - A list of dictionaries with DataPoint-compatible fields
-            seed (int): Seed for reproducibility.
-                (default: :obj:`42`)
-            min_samples (int): Minimum number of samples required.
-                (default: :obj:`1`)
-            strict (bool): Whether to raise an error on invalid datapoints
-                (True) or skip/filter them (False). (default: False)
-=======
             data (:obj:`Union[HFDataset, Dataset,
             Path, List[Dict[str, Any]]]`):
                 Input data, which can be one of the following:
@@ -140,7 +120,6 @@
             strict (:obj:`bool`): Whether to raise an error on invalid
                 datapoints (:obj:`True`) or skip/filter them (:obj:`False`).
                 Default is :obj:`False`.
->>>>>>> f912fb36
             **kwargs: Additional dataset parameters.
 
         Raises:
@@ -158,13 +137,6 @@
         self._rng = random.Random(seed)
         self._strict = strict
 
-<<<<<<< HEAD
-        # Type checking and conversion into list of dicts to prepare validation
-        # and conversion into list of Datapoints. Since Static Dataset should
-        # be small, we can load it entirely into memory
-
-=======
->>>>>>> f912fb36
         self.data: List[DataPoint] = self._init_data(data)
         self._length = len(self.data)
 
@@ -486,18 +458,6 @@
         prompt += "New datapoint:"
         return prompt
 
-<<<<<<< HEAD
-    async def generate_new(self, n: int) -> List[DataPoint]:
-        r"""Generates and validates `n` new datapoints through
-        few-shot prompting.
-
-        Steps:
-            1. Samples examples from the seed dataset.
-            2. Constructs a prompt using the selected examples.
-            3. Uses an agent to generate a new datapoint.
-            4. Verifies the datapoint using a verifier.
-            5. Adds valid datapoints to the dataset.
-=======
     async def generate_new(
         self, n: int, max_retries: int = 10
     ) -> List[DataPoint]:
@@ -510,29 +470,12 @@
             3. Uses an agent to generate a new datapoint.
             4. Verifies the datapoint using a verifier.
             5. Stores valid datapoints in memory.
->>>>>>> f912fb36
 
         Args:
             n (int): Number of valid datapoints to generate.
             max_retries (int): Maximum number of retries before stopping.
 
         Returns:
-<<<<<<< HEAD
-            List[DataPoint]: Successfully generated and validated datapoints.
-
-        Raises:
-            TypeError: If the agent's output is not a dictionary.
-            KeyError: If required keys are missing from the agent's response.
-            AttributeError: If the verifier response lacks expected attributes.
-            ValidationError: If a datapoint fails schema validation.
-
-        Notes:
-            - Retries on validation failures until `n` valid datapoints exist.
-            - Metadata includes a timestamp.
-            - This method can be overridden to use any synthetic data gen
-            algorithm, as long as it generates `n` valid datapoints,
-            returns them as a `List[DataPoint]`, and adds them to `self._data`.
-=======
             List[DataPoint]: A list of newly generated valid datapoints.
 
         Raises:
@@ -551,9 +494,7 @@
             is raised.
             - Metadata includes a timestamp for tracking datapoint creation.
             - This method can be overridden to implement custom generation.
->>>>>>> f912fb36
-        """
-
+        """
         valid_data_points: List[DataPoint] = []
         retries = 0
 
@@ -578,26 +519,6 @@
                             "Missing 'question' or 'rationale' in agent output"
                         )
                 except (TypeError, KeyError) as e:
-<<<<<<< HEAD
-                    logger.warning(f"Agent output issue: {e}, retrying...")
-                    continue
-
-                rationale = agent_output["rationale"]
-
-                try:
-                    verifier_response = await self.verifier.verify(
-                        VerifierInput(llm_response=rationale)
-                    )
-                    if not verifier_response or not verifier_response.result:
-                        raise ValueError(
-                            "Verifier unsuccessful, "
-                            f"response: {verifier_response}"
-                        )
-                except (ValueError, AttributeError) as e:
-                    logger.warning(f"Verifier issue: {e}, retrying...")
-                    continue
-
-=======
                     logger.warning(
                         f"Agent output issue: {e}, retrying... "
                         f"({retries + 1}/{max_retries})"
@@ -626,20 +547,11 @@
                     retries += 1
                     continue
 
->>>>>>> f912fb36
                 try:
                     new_datapoint = DataPoint(
                         question=agent_output["question"],
                         rationale=rationale,
                         final_answer=verifier_response.result,
-<<<<<<< HEAD
-                        metadata={"created": datetime.now().isoformat()},
-                    )
-                except ValidationError as e:
-                    logger.warning(
-                        f"Datapoint validation failed: {e}, retrying..."
-                    )
-=======
                         metadata={
                             "synthetic": str(True),
                             "created": datetime.now().isoformat(),
@@ -651,18 +563,11 @@
                         f"retrying... ({retries + 1}/{max_retries})"
                     )
                     retries += 1
->>>>>>> f912fb36
                     continue
 
                 valid_data_points.append(new_datapoint)
 
             except Exception as e:
-<<<<<<< HEAD
-                logger.warning(f"Unexpected error: {e}, retrying...")
-
-        self._data.extend(valid_data_points)
-        return valid_data_points
-=======
                 logger.warning(
                     f"Unexpected error: {e}, retrying..."
                     f" ({retries + 1}/{max_retries})"
@@ -700,7 +605,6 @@
                 f"size {len(self._data)}"
             )
         return self._data[idx]
->>>>>>> f912fb36
 
     def save_to_jsonl(self, file_path: Union[str, Path]) -> None:
         r"""Saves the dataset to a JSONL (JSON Lines) file.
