--- conflicted
+++ resolved
@@ -207,12 +207,7 @@
             )
         return self._token_counter
 
-<<<<<<< HEAD
-    @api_keys_required("MISTRAL_API_KEY")
     def _run(
-=======
-    def run(
->>>>>>> 4b397488
         self,
         messages: List[OpenAIMessage],
         response_format: Optional[Type[BaseModel]] = None,
