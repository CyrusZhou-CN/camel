# ========= Copyright 2023-2024 @ CAMEL-AI.org. All Rights Reserved. =========
# Licensed under the Apache License, Version 2.0 (the "License");
# you may not use this file except in compliance with the License.
# You may obtain a copy of the License at
#
#     http://www.apache.org/licenses/LICENSE-2.0
#
# Unless required by applicable law or agreed to in writing, software
# distributed under the License is distributed on an "AS IS" BASIS,
# WITHOUT WARRANTIES OR CONDITIONS OF ANY KIND, either express or implied.
# See the License for the specific language governing permissions and
# limitations under the License.
# ========= Copyright 2023-2024 @ CAMEL-AI.org. All Rights Reserved. =========
from .anthropic_config import ANTHROPIC_API_PARAMS, AnthropicConfig
from .base_config import BaseConfig
from .bedrock_config import BEDROCK_API_PARAMS, BedrockConfig
from .cohere_config import COHERE_API_PARAMS, CohereConfig
from .deepseek_config import DEEPSEEK_API_PARAMS, DeepSeekConfig
from .gemini_config import Gemini_API_PARAMS, GeminiConfig
from .groq_config import GROQ_API_PARAMS, GroqConfig
from .internlm_config import INTERNLM_API_PARAMS, InternLMConfig
from .litellm_config import LITELLM_API_PARAMS, LiteLLMConfig
from .mistral_config import MISTRAL_API_PARAMS, MistralConfig
from .nvidia_config import NVIDIA_API_PARAMS, NvidiaConfig
from .ollama_config import OLLAMA_API_PARAMS, OllamaConfig
from .openai_config import OPENAI_API_PARAMS, ChatGPTConfig
from .qwen_config import QWEN_API_PARAMS, QwenConfig
from .reka_config import REKA_API_PARAMS, RekaConfig
from .samba_config import (
    SAMBA_CLOUD_API_PARAMS,
    SAMBA_VERSE_API_PARAMS,
    SambaCloudAPIConfig,
    SambaVerseAPIConfig,
)
from .sglang_config import SGLANG_API_PARAMS, SGLangConfig
from .togetherai_config import TOGETHERAI_API_PARAMS, TogetherAIConfig
from .vllm_config import VLLM_API_PARAMS, VLLMConfig
from .yi_config import YI_API_PARAMS, YiConfig
from .zhipuai_config import ZHIPUAI_API_PARAMS, ZhipuAIConfig

__all__ = [
    'BaseConfig',
    'ChatGPTConfig',
    'OPENAI_API_PARAMS',
    'AnthropicConfig',
    'ANTHROPIC_API_PARAMS',
    'GROQ_API_PARAMS',
    'GroqConfig',
    'LiteLLMConfig',
    'LITELLM_API_PARAMS',
    'NvidiaConfig',
    'NVIDIA_API_PARAMS',
    'OllamaConfig',
    'OLLAMA_API_PARAMS',
    'ZhipuAIConfig',
    'ZHIPUAI_API_PARAMS',
    'GeminiConfig',
    'Gemini_API_PARAMS',
    'VLLMConfig',
    'VLLM_API_PARAMS',
    'SGLangConfig',
    'SGLANG_API_PARAMS',
    'MistralConfig',
    'MISTRAL_API_PARAMS',
    'RekaConfig',
    'REKA_API_PARAMS',
    'SambaVerseAPIConfig',
    'SAMBA_VERSE_API_PARAMS',
    'SambaCloudAPIConfig',
    'SAMBA_CLOUD_API_PARAMS',
    'TogetherAIConfig',
    'TOGETHERAI_API_PARAMS',
    'CohereConfig',
    'COHERE_API_PARAMS',
    'YiConfig',
    'YI_API_PARAMS',
    'QwenConfig',
    'QWEN_API_PARAMS',
<<<<<<< HEAD
    'BedrockConfig',
    'BEDROCK_API_PARAMS',
=======
    'DeepSeekConfig',
    'DEEPSEEK_API_PARAMS',
    'InternLMConfig',
    'INTERNLM_API_PARAMS',
>>>>>>> 9cceb01f
]<|MERGE_RESOLUTION|>--- conflicted
+++ resolved
@@ -76,13 +76,10 @@
     'YI_API_PARAMS',
     'QwenConfig',
     'QWEN_API_PARAMS',
-<<<<<<< HEAD
     'BedrockConfig',
     'BEDROCK_API_PARAMS',
-=======
     'DeepSeekConfig',
     'DEEPSEEK_API_PARAMS',
     'InternLMConfig',
     'INTERNLM_API_PARAMS',
->>>>>>> 9cceb01f
 ]