# ========= Copyright 2023-2024 @ CAMEL-AI.org. All Rights Reserved. =========
# Licensed under the Apache License, Version 2.0 (the "License");
# you may not use this file except in compliance with the License.
# You may obtain a copy of the License at
#
#     http://www.apache.org/licenses/LICENSE-2.0
#
# Unless required by applicable law or agreed to in writing, software
# distributed under the License is distributed on an "AS IS" BASIS,
# WITHOUT WARRANTIES OR CONDITIONS OF ANY KIND, either express or implied.
# See the License for the specific language governing permissions and
# limitations under the License.
# ========= Copyright 2023-2024 @ CAMEL-AI.org. All Rights Reserved. =========

import random
from typing import Any, Dict, List, Optional, Tuple, Union

from camel.datasets import BaseGenerator, DataPoint, StaticDataset
<<<<<<< HEAD
from camel.environments.models import Action, Observation, StepResult
from camel.extractors.base import BaseExtractor
=======
>>>>>>> ce5ee0a3
from camel.logger import get_logger
from camel.verifiers.base import (
    BaseVerifier,
    VerificationOutcome,
    VerificationResult,
)

logger = get_logger(__name__)


class SingleStepEnv:
    r"""A lightweight environment for single-step RL with LLMs as policy.

    This environment models a single interaction between an LLM-based agent
    and a problem drawn from a dataset—such as a question-answering or
    math problem—where the agent produces one response and receives feedback.

    Core Flow:
        - A question is sampled from a (possibly infinitely long) dataset.
        - The LLM generates a single-step response (the action).
        - The response is verified against the ground truth.
        - A reward is computed based on correctness and optional custom logic.

    Key Features:
        - Batched evaluation with per-sample state tracking.
        - Async setup and teardown for verifiers and related resources.
        - Supports deterministic sampling via local RNG (optional seed).
        - Extensible reward computation via subclassing.
    """

    PLACEHOLDER_OBS = Observation(
        question="Episode ended. This is just a placeholder."
    )

    ACCURACY_REWARD = 1

    def __init__(
        self,
        dataset: Union[StaticDataset, BaseGenerator],
        verifier: BaseVerifier,
        **kwargs,
    ) -> None:
        r"""Initialize the SingleStepEnv.

        Args:
            dataset (Union[StaticDataset, BaseGenerator]): Dataset to sample
                problems from.
            verifier (BaseVerifier): Verifier used to evaluate LLM responses
                against ground-truth answers.
            **kwargs: Optional metadata or configuration values.

        Notes:
            This class assumes all interactions are single-step: one question,
            one LLM response, one reward.
        """
        self.dataset = dataset
        self.verifier = verifier
        self._metadata = kwargs

        # State tracking
        self._is_setup: bool = False
        self._states: List[DataPoint] = []
        self._states_done: List[bool] = []
        self.current_batch_size: int = 0

    async def setup(self) -> None:
        r"""Set up the environment by initializing the verifier.

        This method ensures that the environment is ready for interaction.
        It sets up necessary components, including the verifier.

        Raises:
            Exception: If setup fails due to an internal error.
        """

        if self._is_setup:
            logger.warning("Environment has already been set up")
            return

        try:
            await self.verifier.setup()

            self._is_setup = True
            logger.info('Environment setup completed successfully')
        except Exception as e:
            logger.error(f'Failed to setup environment: {e}')
            raise

    async def close(self) -> None:
        r"""Clean up and close all resources used by the environment.

        This method shuts down the verifier, resets the internal
        state, and ensures that the environment is properly closed.

        Raises:
            Exception: If an error occurs while closing the environment.
        """

        if not self._is_setup:
            logger.warning(
                "Not closing environment - has not been set up yet."
            )
            return

        try:
            self._is_setup = False
            await self.verifier.cleanup()
            self._states = []
            self._states_done = []
            self.current_batch_size = 0
            logger.info('Environment closed successfully')
        except Exception as e:
            logger.error(f'Failed to close environment: {e}')
            raise

    async def reset(
        self, batch_size: int = 1, seed: Optional[int] = None
    ) -> Union[Observation, List[Observation]]:
        r"""Resets the environment and starts a new episode.

        This method samples a new batch of data points from the dataset and
        returns the corresponding initial observations.

        If a seed is provided, a local random number generator is initialized
        for deterministic sampling. The global random state is not affected.

        Args:
            batch_size (int): Number of data points to sample.
                (default: :obj:`1`)
            seed (Optional[int]): Seed for deterministic sampling. If None,
                sampling is non-deterministic. (default: :obj:`None`)

        Returns:
            Observation or List[Observation]: Initial observation(s) for the
                episode.

        Raises:
            RuntimeError: If called before all previous states are processed.
            ValueError: If batch size exceeds dataset size.
            TypeError: If the dataset is of an unsupported type.
        """
        if batch_size <= 0:
            raise ValueError("Batch size must be positive")

        if not self._is_setup:
            logger.warning(
                "reset() called on un-setup environment. Setting up..."
            )
            await self.setup()

        if self._batch_started() and not self._batch_done():
            logger.error(
                "Reset called before all states were processed. "
                "Call step on remaining states first."
            )
            raise RuntimeError(
                "reset() called before all states in batch were processed."
            )

        if seed is not None:
            rng = random.Random(seed)
        else:
            rng = random.Random()

        if isinstance(self.dataset, StaticDataset):
            dataset_len = len(self.dataset)

            if batch_size > dataset_len:
                raise ValueError(
                    f"Batch size {batch_size} is too large for dataset "
                    f"of size {dataset_len}"
                )

            start_idx = rng.randint(0, dataset_len - batch_size)
            idx_slice = slice(start_idx, start_idx + batch_size)
            val = self.dataset[idx_slice]
            self._states = [val] if isinstance(val, DataPoint) else val

            self.current_batch_size = len(self._states)
            self._states_done = [False] * self.current_batch_size

            observations = [
                Observation(question=sample.question, context={}, metadata={})
                for sample in self._states
            ]

            return observations[0] if batch_size == 1 else observations

        elif isinstance(self.dataset, BaseGenerator):
            self._states = [
                await self.dataset.async_sample() for _ in range(batch_size)
            ]
            self.current_batch_size = batch_size
            self._states_done = [False] * batch_size

            observations = [
                Observation(question=sample.question, context={}, metadata={})
                for sample in self._states
            ]

            return observations[0] if batch_size == 1 else observations

        else:
            raise TypeError(f"Unsupported dataset type: {type(self.dataset)}")

    async def step(
        self, action: Union[Action, List[Action], str, Dict[int, str]]
    ) -> Union[
        Tuple[Observation, float, bool, Dict[str, Any]],
        List[Tuple[Observation, float, bool, Dict[str, Any]]],
    ]:
        r"""Execute one interaction step in the environment using the
        proposed solution.

        This method processes the agent's response(s) to the current
        observation(s), verifies the correctness of the responses using
        the verifier, computes rewards, and returns the resulting
        state transition(s).

        The environment is strictly single-step. Once an action is
        submitted for a state, that state is marked as done, and
        the observation will not change.

        Args:
            action (Union[Action, List[Action], str, Dict[int, str]]):
                The action(s) taken by the agent,
                    which should contain the response(s)
                to the observation(s). Can be:
                - A single `Action` object (for batch size 1),
                - A list of `Action` objects (for batched evaluation),
                - A raw string (only allowed when batch size is 1).
                - A dict that maps indices to their `llm_response`
                    (for batched evaluation)

        Returns:
            Union[Tuple[Observation, float, bool, Dict[str, Any]], List[...]]:
                A tuple or list of tuples containing:
                - `Observation`: Placeholder indicating episode end.
                - `float`: The reward for the response.
                - `bool`: Whether the episode is done
                    (always `True` in this case).
                - `dict`: Additional info including the proposed solution,
                          verification result, and original data point.

        Raises:
            RuntimeError: If the environment has not been set up,
                or if `reset()` has not been called.
            ValueError: If invalid action format, duplicate indices,
                or out-of-bounds indices are detected.
        """

        if not self._is_setup:
            raise RuntimeError("Environment not set up. Call setup() first.")
        if self._batch_done():
            raise RuntimeError(
                "Episodes have ended for batch. Call reset() first."
            )
        if not self._states:
            raise RuntimeError("No current observation. Call reset() first.")

        actions = self._normalize_actions(action)

        indices = [a.index for a in actions]

        for idx in indices:
            if idx < 0 or idx >= len(self._states):
                raise ValueError(f"Invalid state index {idx}.")
            if self._states_done[idx]:
                raise ValueError(f"State at index {idx} is already finished.")

        num_actions = len(actions)
        if self.current_batch_size % num_actions != 0:
            logger.warning(
                f"Number of actions ({num_actions}) is not a divisor of "
                f"total batch size ({self.current_batch_size})"
            )

        indices = [act.index for act in actions]
        proposed_solutions = [act.llm_response for act in actions]
        ground_truths: List[str] = []
        for idx in indices:
            ground_truths.append(self._states[idx].final_answer)

        try:
            verification_results = await self.verifier.verify_batch(
                solutions=proposed_solutions,
                reference_answers=ground_truths,  # type: ignore [arg-type]
                raise_on_error=True,
            )
        except Exception as e:
            logger.error(f"Verification failed: {e}")
            # Return failed verification results with status=FAILURE
            verification_results = [
                VerificationResult(
                    result="",
                    status=VerificationOutcome.FAILURE,
                    error_message=f"Verification error: {e}",
                )
                for _ in range(len(proposed_solutions))
            ]

        total_rewards, rewards_dicts = await self._compute_reward_batch(
            proposed_solutions, verification_results
        )
        # Create and return step results in batch
        step_results = [
            StepResult(
                observation=self.PLACEHOLDER_OBS,
                reward=total_rewards[i],
                rewards_dict=rewards_dicts[i],
                done=True,
                info={
                    "proposed_solution": proposed_solutions[i],
                    "verification_result": verification_results[i],
                    "state": self._states[indices[i]],
                },
            ).as_tuple()
            for i in range(len(actions))
        ]

        for _, idx in enumerate(indices):
            self._states_done[idx] = True

        return step_results[0] if len(step_results) == 1 else step_results

    def _normalize_actions(
        self, action: Union[Action, List[Action], str, Dict[int, str]]
    ) -> List[Action]:
        r"""Normalize the user-provided action(s) into a validated list
        of `Action` objects.

        This method handles flexibility in input format by converting
        raw strings (only allowed when batch size is 1) and dictionaries,
        ensuring all necessary structure and integrity checks on
        actions (e.g., index bounds, duplicates).

        Args:
            action (Union[Action, List[Action], str]):
                The raw input action(s) provided by the agent. Can be:
                - A single `Action` object.
                - A list of `Action` objects.
                - A raw string (if `batch_size == 1`), auto-wrapped
                    in an `Action`.
                - A dict mapping int indices to str responses

        Returns:
            List[Action]: A list of validated `Action` instances
                ready for evaluation.

        Raises:
            ValueError: If:
                - Action indices are invalid or duplicated,
                - Action list is empty,
                - Index mismatches expected values
                    (e.g., 0 for batch size 1),
                - Wrong structure is used (e.g.,
                    string used with batch size > 1,
                    dict used with batch size == 1).
            TypeError: If the action is of an unsupported type.
        """

        if isinstance(action, str):
            if self.current_batch_size != 1:
                raise ValueError(
                    "String input for action is only allowed"
                    " when batch_size == 1"
                )
            logger.warning("Auto-converting from str to Action", stacklevel=2)
            actions = [Action(index=0, llm_response=action)]

        elif isinstance(action, dict):
            if not all(isinstance(k, int) for k in action.keys()):
                raise ValueError("All dictionary keys must be integers")

            if self.current_batch_size == 1 and list(action.keys()) != [0]:
                raise ValueError(
                    "For batch_size=1, dict input must have exactly one key: 0"
                )
            actions = [
                Action(index=k, llm_response=v) for k, v in action.items()
            ]
        elif isinstance(action, Action):
            actions = [action]
        elif isinstance(action, list):
            if not action:
                raise ValueError("Action list cannot be empty")
            if not all(isinstance(a, Action) for a in action):
                raise ValueError(
                    "All elements in the list must be Action objects"
                )
            actions = action
        else:
            raise TypeError("Action must be a str, Action, or list of Actions")

        if self.current_batch_size == 1 and len(actions) != 1:
            raise ValueError(
                "For batch_size=1, expect a single Action, a dictionary or a "
                "list containing exactly one Action"
            )

        # Validate indices
        for a in actions:
            if not isinstance(a.index, int):
                raise ValueError(
                    f"Action index must be an integer, got {a.index}"
                )
            if self.current_batch_size == 1:
                if a.index != 0:
                    raise ValueError(
                        "For batch_size=1, Action index must be 0"
                    )

        indices = [a.index for a in actions]
        if len(set(indices)) != len(indices):
            raise ValueError("Duplicate state indices in actions.")

        return actions

    async def _compute_reward_batch(
        self,
        proposed_solutions: List[str],
        verification_results: List[VerificationResult],
    ) -> Tuple[List[float], List[Dict[str, float]]]:
        r"""Compute rewards for a batch of proposed solutions based on
        verification results.

        Args:
            proposed_solutions (List[str]): List of LLM-generated responses to
                evaluate.
            verification_results (List[VerificationResult]): List of
                verification outcomes for each solution.

        Returns:
            Tuple containing:
                - List of total rewards for each solution.
                - List of reward component dictionaries for each solution.
        """
        if len(proposed_solutions) != len(verification_results):
            raise ValueError(
                f"Length mismatch: {len(proposed_solutions)} solutions vs "
                f"{len(verification_results)} verification results"
            )

        total_rewards = []
        rewards_dicts = []

        for solution, verification_result in zip(
            proposed_solutions, verification_results
        ):
            rewards: Dict[str, float] = {}

            rewards["correctness"] = (
                self.ACCURACY_REWARD if verification_result.status else 0.0
            )

            further_rewards = await self._compute_custom_reward(
                solution, verification_result
            )
            rewards = {**rewards, **further_rewards}

            total_reward = sum(rewards.values())
            total_rewards.append(total_reward)
            rewards_dicts.append(rewards)

        return total_rewards, rewards_dicts

    async def _compute_custom_reward(
        self, proposed_solution: str, verification_result: VerificationResult
    ) -> Dict[str, float]:
        r"""Compute additional custom reward components for a single solution.

        To be overridden by subclasses for domain-specific rewards.

        Args:
            proposed_solution (str): The LLM-generated response.
            verification_result (VerificationResult): The verification outcome.

        Returns:
            Dict[str, float]: Dictionary of custom reward components.
        """
        return {}

    def _batch_done(self) -> bool:
        r"""Check if all states in the current batch are done.

        Returns:
            bool: True if all states are marked as done, False otherwise.
        """
        return all(self._states_done)

    def _batch_started(self) -> bool:
        r"""Check if the batch processing has started.

        Returns:
            bool: True if at least one state is marked as done, False
                otherwise.
        """
        return any(self._states_done)

    @property
    def metadata(self) -> Dict[str, Any]:
        r"""Retrieve the metadata of the environment.

        This provides additional parameters and configuration details.

        Returns:
            Dict[str, Any]: A copy of the environment's metadata.
        """

        return self._metadata.copy()<|MERGE_RESOLUTION|>--- conflicted
+++ resolved
@@ -16,11 +16,6 @@
 from typing import Any, Dict, List, Optional, Tuple, Union
 
 from camel.datasets import BaseGenerator, DataPoint, StaticDataset
-<<<<<<< HEAD
-from camel.environments.models import Action, Observation, StepResult
-from camel.extractors.base import BaseExtractor
-=======
->>>>>>> ce5ee0a3
 from camel.logger import get_logger
 from camel.verifiers.base import (
     BaseVerifier,
