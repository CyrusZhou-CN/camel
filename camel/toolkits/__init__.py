--- conflicted
+++ resolved
@@ -20,17 +20,6 @@
 from .open_api_specs.security_config import openapi_security_config
 
 from .google_maps_toolkit import GoogleMapsToolkit
-<<<<<<< HEAD
-from .math_toolkit import MathToolkit
-from .open_api_toolkit import OpenAPIToolkit, OPENAPI_FUNCS
-from .retrieval_toolkit import RetrievalToolkit
-from .search_toolkit import SearchToolkit
-from .twitter_toolkit import TwitterToolkit
-from .weather_toolkit import WeatherToolkit
-from .slack_toolkit import SlackToolkit
-from .dalle_toolkit import DalleToolkit, DALLE_FUNCS
-from .linkedin_toolkit import LinkedInToolkit, LINKEDIN_FUNCS
-=======
 from .math_toolkit import MathToolkit, MATH_FUNCS
 from .open_api_toolkit import OpenAPIToolkit
 from .retrieval_toolkit import RetrievalToolkit
@@ -40,7 +29,6 @@
 from .slack_toolkit import SlackToolkit
 from .dalle_toolkit import DalleToolkit, DALLE_FUNCS
 from .linkedin_toolkit import LinkedInToolkit
->>>>>>> e01356a7
 from .reddit_toolkit import RedditToolkit
 
 from .code_execution import CodeExecutionToolkit
@@ -51,10 +39,6 @@
     'get_openai_function_schema',
     'get_openai_tool_schema',
     'openapi_security_config',
-<<<<<<< HEAD
-    'BaseToolkit',
-=======
->>>>>>> e01356a7
     'GithubToolkit',
     'MathToolkit',
     'GoogleMapsToolkit',
@@ -68,14 +52,8 @@
     'LinkedInToolkit',
     'RedditToolkit',
     'CodeExecutionToolkit',
-<<<<<<< HEAD
-    "DALLE_FUNCS",
-    "LINKEDIN_FUNCS",
-    "OPENAPI_FUNCS",
-=======
     'MATH_FUNCS',
     'SEARCH_FUNCS',
     'WEATHER_FUNCS',
     'DALLE_FUNCS',
->>>>>>> e01356a7
 ]