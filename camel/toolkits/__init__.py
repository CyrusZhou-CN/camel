# ========= Copyright 2023-2024 @ CAMEL-AI.org. All Rights Reserved. =========
# Licensed under the Apache License, Version 2.0 (the "License");
# you may not use this file except in compliance with the License.
# You may obtain a copy of the License at
#
#     http://www.apache.org/licenses/LICENSE-2.0
#
# Unless required by applicable law or agreed to in writing, software
# distributed under the License is distributed on an "AS IS" BASIS,
# WITHOUT WARRANTIES OR CONDITIONS OF ANY KIND, either express or implied.
# See the License for the specific language governing permissions and
# limitations under the License.
# ========= Copyright 2023-2024 @ CAMEL-AI.org. All Rights Reserved. =========
# ruff: noqa: I001
from .function_tool import (
    FunctionTool,
    get_openai_function_schema,
    get_openai_tool_schema,
    generate_docstring,
)
from .open_api_specs.security_config import openapi_security_config

from .math_toolkit import MathToolkit
from .search_toolkit import SearchToolkit
from .weather_toolkit import WeatherToolkit
from .dalle_toolkit import DalleToolkit
from .ask_news_toolkit import AskNewsToolkit, AsyncAskNewsToolkit
from .linkedin_toolkit import LinkedInToolkit
from .reddit_toolkit import RedditToolkit
from .meshy_toolkit import MeshyToolkit
from .openbb_toolkit import OpenBBToolkit

from .base import BaseToolkit
from .google_maps_toolkit import GoogleMapsToolkit
from .code_execution import CodeExecutionToolkit
from .github_toolkit import GithubToolkit
from .google_scholar_toolkit import GoogleScholarToolkit
from .arxiv_toolkit import ArxivToolkit
from .slack_toolkit import SlackToolkit
from .twitter_toolkit import TwitterToolkit
from .open_api_toolkit import OpenAPIToolkit
from .retrieval_toolkit import RetrievalToolkit
from .notion_toolkit import NotionToolkit
from .human_toolkit import HumanToolkit
from .stripe_toolkit import StripeToolkit
from .video_download_toolkit import VideoDownloaderToolkit
from .dappier_toolkit import DappierToolkit
from .networkx_toolkit import NetworkXToolkit
from .semantic_scholar_toolkit import SemanticScholarToolkit
from .zapier_toolkit import ZapierToolkit
from .sympy_toolkit import SymPyToolkit
from .mineru_toolkit import MinerUToolkit
from .memory_toolkit import MemoryToolkit
from .audio_analysis_toolkit import AudioAnalysisToolkit
from .excel_toolkit import ExcelToolkit
from .video_analysis_toolkit import VideoAnalysisToolkit
from .image_analysis_toolkit import ImageAnalysisToolkit
from .mcp_toolkit import MCPToolkit
from .web_toolkit import WebToolkit
from .file_write_toolkit import FileWriteToolkit
from .terminal_toolkit import TerminalToolkit

__all__ = [
    'BaseToolkit',
    'FunctionTool',
    'get_openai_function_schema',
    'get_openai_tool_schema',
    "generate_docstring",
    'openapi_security_config',
    'GithubToolkit',
    'MathToolkit',
    'GoogleMapsToolkit',
    'SearchToolkit',
    'SlackToolkit',
    'DalleToolkit',
    'TwitterToolkit',
    'WeatherToolkit',
    'RetrievalToolkit',
    'OpenAPIToolkit',
    'LinkedInToolkit',
    'RedditToolkit',
    'CodeExecutionToolkit',
    'AskNewsToolkit',
    'AsyncAskNewsToolkit',
    'GoogleScholarToolkit',
    'NotionToolkit',
    'ArxivToolkit',
    'HumanToolkit',
    'VideoDownloaderToolkit',
    'StripeToolkit',
    'MeshyToolkit',
    'OpenBBToolkit',
    'DappierToolkit',
    'NetworkXToolkit',
    'SemanticScholarToolkit',
    'ZapierToolkit',
    'SymPyToolkit',
    'MinerUToolkit',
<<<<<<< HEAD
    'MemoryToolkit',
=======
    'MCPToolkit',
>>>>>>> 61827d2a
    'AudioAnalysisToolkit',
    'ExcelToolkit',
    'VideoAnalysisToolkit',
    'ImageAnalysisToolkit',
    'WebToolkit',
    'FileWriteToolkit',
    'TerminalToolkit',
]<|MERGE_RESOLUTION|>--- conflicted
+++ resolved
@@ -96,11 +96,8 @@
     'ZapierToolkit',
     'SymPyToolkit',
     'MinerUToolkit',
-<<<<<<< HEAD
     'MemoryToolkit',
-=======
     'MCPToolkit',
->>>>>>> 61827d2a
     'AudioAnalysisToolkit',
     'ExcelToolkit',
     'VideoAnalysisToolkit',
