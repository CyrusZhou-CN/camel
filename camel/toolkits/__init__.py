--- conflicted
+++ resolved
@@ -60,11 +60,9 @@
 from .file_write_toolkit import FileWriteToolkit
 from .terminal_toolkit import TerminalToolkit
 from .pubmed_toolkit import PubMedToolkit
-<<<<<<< HEAD
+from .thinking_toolkit import ThinkingToolkit
 from .openai_agent_toolkit import OpenAIAgentToolkit
-=======
-from .thinking_toolkit import ThinkingToolkit
->>>>>>> 53c312a4
+
 
 __all__ = [
     'BaseToolkit',
@@ -113,9 +111,8 @@
     'FileWriteToolkit',
     'TerminalToolkit',
     'PubMedToolkit',
-<<<<<<< HEAD
+    'ThinkingToolkit',
     'OpenAIAgentToolkit',
-=======
-    'ThinkingToolkit',
->>>>>>> 53c312a4
+
+    
 ]