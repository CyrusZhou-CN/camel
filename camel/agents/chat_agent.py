# ========= Copyright 2023-2024 @ CAMEL-AI.org. All Rights Reserved. =========
# Licensed under the Apache License, Version 2.0 (the "License");
# you may not use this file except in compliance with the License.
# You may obtain a copy of the License at
#
#     http://www.apache.org/licenses/LICENSE-2.0
#
# Unless required by applicable law or agreed to in writing, software
# distributed under the License is distributed on an "AS IS" BASIS,
# WITHOUT WARRANTIES OR CONDITIONS OF ANY KIND, either express or implied.
# See the License for the specific language governing permissions and
# limitations under the License.
# ========= Copyright 2023-2024 @ CAMEL-AI.org. All Rights Reserved. =========
from __future__ import annotations

import json
import logging
import textwrap
import uuid
from collections import defaultdict
from datetime import datetime
from pathlib import Path
from typing import (
    TYPE_CHECKING,
    Any,
    Callable,
    Dict,
    List,
    Optional,
    Set,
    Type,
    Union,
)

from openai import (
    AsyncStream,
    Stream,
)
from pydantic import BaseModel, ValidationError

from camel.agents._types import ModelResponse, ToolCallRequest
from camel.agents._utils import (
    convert_to_function_tool,
    convert_to_schema,
    get_info_dict,
    handle_logprobs,
    safe_model_dump,
)
from camel.agents.base import BaseAgent
from camel.memories import (
    AgentMemory,
    ChatHistoryMemory,
    MemoryRecord,
    ScoreBasedContextCreator,
)
from camel.messages import BaseMessage, FunctionCallingMessage, OpenAIMessage
from camel.models import (
    BaseModelBackend,
    ModelFactory,
    ModelManager,
    ModelProcessingError,
)
from camel.prompts import TextPrompt
from camel.responses import ChatAgentResponse
from camel.storages.key_value_storages.json import JsonStorage
from camel.toolkits import FunctionTool
from camel.types import (
    ChatCompletion,
    ChatCompletionChunk,
    ModelPlatformType,
    ModelType,
    OpenAIBackendRole,
    RoleType,
)
from camel.types.agents import ToolCallingRecord
from camel.utils import get_model_encoding

if TYPE_CHECKING:
    from camel.terminators import ResponseTerminator


logger = logging.getLogger(__name__)

# AgentOps decorator setting
try:
    import os

    if os.getenv("AGENTOPS_API_KEY") is not None:
        from agentops import track_agent
    else:
        raise ImportError
except (ImportError, AttributeError):
    from camel.utils import track_agent


SIMPLE_FORMAT_PROMPT = TextPrompt(
    textwrap.dedent(
        """\
        Please format the following content:
        
        {content}
        """
    )
)


@track_agent(name="ChatAgent")
class ChatAgent(BaseAgent):
    r"""Class for managing conversations of CAMEL Chat Agents.

    Args:
        system_message (Union[BaseMessage, str], optional): The system message
            for the chat agent.
        model (BaseModelBackend, optional): The model backend to use for
            generating responses. (default: :obj:`ModelPlatformType.DEFAULT`
            with `ModelType.DEFAULT`)
        memory (AgentMemory, optional): The agent memory for managing chat
            messages. If `None`, a :obj:`ChatHistoryMemory` will be used.
            (default: :obj:`None`)
        message_window_size (int, optional): The maximum number of previous
            messages to include in the context window. If `None`, no windowing
            is performed. (default: :obj:`None`)
        token_limit (int, optional): The maximum number of tokens in a context.
            The context will be automatically pruned to fulfill the limitation.
            If `None`, it will be set according to the backend model.
            (default: :obj:`None`)
        output_language (str, optional): The language to be output by the
            agent. (default: :obj:`None`)
        tools (Optional[List[Union[FunctionTool, Callable]]], optional): List
            of available :obj:`FunctionTool` or :obj:`Callable`. (default:
            :obj:`None`)
        external_tools (Optional[List[Union[FunctionTool, Callable,
            Dict[str, Any]]]], optional): List of external tools
            (:obj:`FunctionTool` or :obj:`Callable` or :obj:`Dict[str, Any]`)
            bind to one chat agent. When these tools are called, the agent will
            directly return the request instead of processing it.
            (default: :obj:`None`)
        response_terminators (List[ResponseTerminator], optional): List of
            :obj:`ResponseTerminator` bind to one chat agent.
            (default: :obj:`None`)
        scheduling_strategy (str): name of function that defines how to select
            the next model in ModelManager. (default: :str:`round_robin`)
        single_iteration (bool): Whether to let the agent perform only one
            model calling at each step. (default: :obj:`False`)
        agent_id (str, optional): The ID of the agent. If not provided, a
            random UUID will be generated. (default: :obj:`None`)
    """

    def __init__(
        self,
        system_message: Optional[Union[BaseMessage, str]] = None,
        model: Optional[
            Union[BaseModelBackend, List[BaseModelBackend]]
        ] = None,
        memory: Optional[AgentMemory] = None,
        message_window_size: Optional[int] = None,
        token_limit: Optional[int] = None,
        output_language: Optional[str] = None,
        tools: Optional[List[Union[FunctionTool, Callable]]] = None,
        external_tools: Optional[
            List[Union[FunctionTool, Callable, Dict[str, Any]]]
        ] = None,
        response_terminators: Optional[List[ResponseTerminator]] = None,
        scheduling_strategy: str = "round_robin",
        single_iteration: bool = False,
        agent_id: Optional[str] = None,
    ) -> None:
        # Set up model backend
        self.model_backend = ModelManager(
            (
                model
                if model is not None
                else ModelFactory.create(
                    model_platform=ModelPlatformType.DEFAULT,
                    model_type=ModelType.DEFAULT,
                )
            ),
            scheduling_strategy=scheduling_strategy,
        )
        self.model_type = self.model_backend.model_type
        # Assign unique ID
        self.agent_id = agent_id if agent_id else str(uuid.uuid4())

        # Set up memory
        context_creator = ScoreBasedContextCreator(
            self.model_backend.token_counter,
            token_limit or self.model_backend.token_limit,
        )

        self.memory: AgentMemory = memory or ChatHistoryMemory(
            context_creator,
            window_size=message_window_size,
            agent_id=self.agent_id,
        )

        # So we don't have to pass agent_id when we define memory
        if memory is not None:
            memory.agent_id = self.agent_id

        # Set up system message and initialize messages
        self._original_system_message = (
            BaseMessage.make_assistant_message(
                role_name="Assistant", content=system_message
            )
            if isinstance(system_message, str)
            else system_message
        )
        self._output_language = output_language
        self._system_message = (
            self._generate_system_message_for_output_language()
        )
        self.init_messages()

        # Set up role name and role type
        self.role_name: str = (
            getattr(self.system_message, "role_name", None) or "assistant"
        )
        self.role_type: RoleType = (
            getattr(self.system_message, "role_type", None)
            or RoleType.ASSISTANT
        )

        # Set up tools
        self._internal_tools = {
            tool.get_function_name(): tool
            for tool in [
                convert_to_function_tool(tool) for tool in (tools or [])
            ]
        }

        self._external_tool_schemas = {
            tool_schema["function"]["name"]: tool_schema
            for tool_schema in [
                convert_to_schema(tool) for tool in (external_tools or [])
            ]
        }

        # Set up other properties
        self.terminated = False
        self.response_terminators = response_terminators or []
        self.single_iteration = single_iteration

    def reset(self):
        r"""Resets the :obj:`ChatAgent` to its initial state."""
        self.terminated = False
        self.init_messages()
        for terminator in self.response_terminators:
            terminator.reset()

    @property
    def system_message(self) -> Optional[BaseMessage]:
        r"""Returns the system message for the agent."""
        return self._system_message

    @property
    def tool_dict(self) -> Dict[str, FunctionTool]:
        r"""Returns a dictionary of internal tools."""
        return self._internal_tools

    @property
    def output_language(self) -> Optional[str]:
        r"""Returns the output language for the agent."""
        return self._output_language

    @output_language.setter
    def output_language(self, value: str) -> None:
        r"""Set the output language for the agent.

        Note that this will clear the message history.
        """
        self._output_language = value
        self._system_message = (
            self._generate_system_message_for_output_language()
        )
        self.init_messages()

    def _get_full_tool_schemas(self) -> List[Dict[str, Any]]:
        r"""Returns a list of tool schemas of all tools, including internal
        and external tools.
        """
        return list(self._external_tool_schemas.values()) + [
            func_tool.get_openai_tool_schema()
            for func_tool in self._internal_tools.values()
        ]

    def _get_external_tool_names(self) -> Set[str]:
        r"""Returns a set of external tool names."""
        return set(self._external_tool_schemas.keys())

    def add_tool(self, tool: Union[FunctionTool, Callable]) -> None:
        r"""Add a tool to the agent."""
        new_tool = convert_to_function_tool(tool)
        self._internal_tools[new_tool.get_function_name()] = new_tool

    def add_external_tool(
        self, tool: Union[FunctionTool, Callable, Dict[str, Any]]
    ) -> None:
        new_tool_schema = convert_to_schema(tool)
        self._external_tool_schemas[new_tool_schema["name"]] = new_tool_schema

    def remove_tool(self, tool_name: str) -> bool:
        r"""Remove a tool from the agent by name.

        Args:
            tool_name (str): The name of the tool to remove.

        Returns:
            bool: Whether the tool was successfully removed.
        """
        if tool_name in self._internal_tools:
            del self._internal_tools[tool_name]
            return True
        return False

    def remove_external_tool(self, tool_name: str) -> bool:
        r"""Remove an external tool from the agent by name.

        Args:
            tool_name (str): The name of the tool to remove.

        Returns:
            bool: Whether the tool was successfully removed.
        """
        if tool_name in self._external_tool_schemas:
            del self._external_tool_schemas[tool_name]
            return True
        return False

    def update_memory(
        self, message: BaseMessage, role: OpenAIBackendRole
    ) -> None:
        r"""Updates the agent memory with a new message.

        Args:
            message (BaseMessage): The new message to add to the stored
                messages.
            role (OpenAIBackendRole): The backend role type.
        """
        self.memory.write_record(
            MemoryRecord(
                message=message,
                role_at_backend=role,
                timestamp=datetime.now().timestamp(),
                agent_id=self.agent_id,
            )
        )

    def load_memory(self, memory: AgentMemory) -> None:
        r"""Load the provided memory into the agent.

        Args:
            memory (AgentMemory): The memory to load into the agent.

        Returns:
            None
        """

        for context_record in memory.retrieve():
            self.memory.write_record(context_record.memory_record)
        print(f"Memory loaded from {memory}")

    def load_memory_from_path(self, path: str) -> None:
        r"""
        Loads memory records from a JSON file filtered by this agent's ID.

        Args:
            path (str): The file path to a JSON memory file that uses
                JsonStorage.

        Raises:
            ValueError: If no matching records for the agent_id are found
                (optional check; commented out below).
        """
        json_store = JsonStorage(Path(path))
        all_records = json_store.load()

        if not all_records:
            raise ValueError(
                f"No records found for agent_id={self.agent_id} in {path}"
            )

        for record_dict in all_records:
            record = MemoryRecord.from_dict(record_dict)
            self.memory.write_records([record])
        print(f"Memory loaded from {path}")

    def save_memory(self, path: str) -> None:
        r"""
        Retrieves the current conversation data from memory and writes it
        into a JSON file using JsonStorage.

        Args:
            path (str): Target file path to store JSON data.
        """
        json_store = JsonStorage(Path(path))
        context_records = self.memory.retrieve()
        to_save = [cr.memory_record.to_dict() for cr in context_records]
        json_store.save(to_save)
        print(f"Memory saved to {path}")

    def clear_memory(self) -> None:
        r"""Clear the agent's memory and reset to initial state.

        Returns:
            None
        """
        self.memory.clear()
        if self.system_message is not None:
            self.update_memory(self.system_message, OpenAIBackendRole.SYSTEM)

    def _generate_system_message_for_output_language(
        self,
    ) -> Optional[BaseMessage]:
        r"""Generate a new system message with the output language prompt.

        The output language determines the language in which the output text
        should be generated.

        Returns:
            BaseMessage: The new system message.
        """
        if not self._output_language:
            return self._original_system_message

        language_prompt = (
            "\nRegardless of the input language, "
            f"you must output text in {self._output_language}."
        )

        if self._original_system_message is not None:
            content = self._original_system_message.content + language_prompt
            return self._original_system_message.create_new_instance(content)
        else:
            return BaseMessage.make_assistant_message(
                role_name="Assistant",
                content=language_prompt,
            )

    def init_messages(self) -> None:
        r"""Initializes the stored messages list with the current system
        message.
        """
        self.memory.clear()
        if self.system_message is not None:
            self.update_memory(self.system_message, OpenAIBackendRole.SYSTEM)

    def record_message(self, message: BaseMessage) -> None:
        r"""Records the externally provided message into the agent memory as if
        it were an answer of the :obj:`ChatAgent` from the backend. Currently,
        the choice of the critic is submitted with this method.

        Args:
            message (BaseMessage): An external message to be recorded in the
                memory.
        """
        self.update_memory(message, OpenAIBackendRole.ASSISTANT)

    def _try_format_message(
        self, message: BaseMessage, response_format: Type[BaseModel]
    ) -> bool:
        r"""Try to format the message if needed.

        Returns:
            bool: Whether the message is formatted successfully (or no format
                is needed).
        """
        if message.parsed:
            return True

        try:
            message.parsed = response_format.model_validate_json(
                message.content
            )
            return True
        except ValidationError:
            return False

    def _format_response_if_needed(
        self,
        response: ModelResponse,
        response_format: Optional[Type[BaseModel]] = None,
    ) -> None:
        r"""Format the response if needed.

        This function won't format the response under the following cases:
        1. The response format is None (not provided)
        2. The response is empty
        """
        if response_format is None:
            return

        for message in response.output_messages:
            if self._try_format_message(message, response_format):
                continue

            prompt = SIMPLE_FORMAT_PROMPT.format(content=message.content)
            openai_message: OpenAIMessage = {"role": "user", "content": prompt}
            # Explicitly set the tools to empty list to avoid calling tools
            response = self._get_model_response(
                [openai_message], 0, response_format, []
            )
            message.content = response.output_messages[0].content
            if not self._try_format_message(message, response_format):
                logger.warning(f"Failed to parse response: {message.content}")

    async def _aformat_response_if_needed(
        self,
        response: ModelResponse,
        response_format: Optional[Type[BaseModel]] = None,
    ) -> None:
        r"""Format the response if needed."""

        if response_format is None:
            return

        for message in response.output_messages:
            self._try_format_message(message, response_format)
            if message.parsed:
                continue

            prompt = SIMPLE_FORMAT_PROMPT.format(content=message.content)
            openai_message: OpenAIMessage = {"role": "user", "content": prompt}
            response = await self._aget_model_response(
                [openai_message], 0, response_format, []
            )
            message.content = response.output_messages[0].content
            self._try_format_message(message, response_format)

    def step(
        self,
        input_message: Union[BaseMessage, str],
        response_format: Optional[Type[BaseModel]] = None,
        reason_params: Optional[Dict[str, Any]] = None,
    ) -> ChatAgentResponse:
        r"""Executes a single step in the chat session, generating a response
        to the input message.

        Args:
            input_message (Union[BaseMessage, str]): The input message for the
                agent. If provided as a BaseMessage, the `role` is adjusted to
                `user` to indicate an external message.
            response_format (Optional[Type[BaseModel]], optional): A Pydantic
                model defining the expected structure of the response. Used to
                generate a structured response if provided. (default:
                :obj:`None`)
            reason_params (Optional[Dict[str, Any]], optional): A dictionary
                containing the parameters for the reasoning step.
                Argument `choices` is the number of choices/candidates to
                consider.
                Argument `threshold` is the threshold for the probability of
                the choices.
                (default: :obj:`None`)

        Returns:
            ChatAgentResponse: Contains output messages, a termination status
                flag, and session information.
        """

        # Convert input message to BaseMessage if necessary
        if isinstance(input_message, str):
            input_message = BaseMessage.make_user_message(
                role_name="User", content=input_message
            )

        # Inject thinking steps
        input_message = self._update_reasoning(input_message, reason_params)

        # Add user input to memory
        self.update_memory(input_message, OpenAIBackendRole.USER)

        tool_call_records: List[ToolCallingRecord] = []
        external_tool_call_request: Optional[ToolCallRequest] = None

        while True:
            try:
                openai_messages, num_tokens = self.memory.get_context()
            except RuntimeError as e:
                return self._step_token_exceed(
                    e.args[1], tool_call_records, "max_tokens_exceeded"
                )
            # Get response from model backend
            response = self._get_model_response(
                openai_messages,
                num_tokens,
                response_format,
                self._get_full_tool_schemas(),
            )

            if self.single_iteration:
                break

            if tool_call_request := response.tool_call_request:
                if tool_call_request.tool_name in self._external_tool_schemas:
                    external_tool_call_request = tool_call_request
                    break

                tool_call_records.append(self._execute_tool(tool_call_request))
                continue

            break

        self._format_response_if_needed(response, response_format)
        self._record_final_output(response.output_messages)

        return self._convert_to_chatagent_response(
            response, tool_call_records, num_tokens, external_tool_call_request
        )

    def _update_reasoning(
        self,
        input_message: BaseMessage,
        reason_params: Optional[Dict[str, Any]] = None,
    ) -> BaseMessage:
        r"""Updates the input message to include reasoning instructions and
        adds human interaction capability.

        Args:
            input_message (BaseMessage): The message to be updated with
                reasoning instructions.
            reason_params (Optional[Dict[str, Any]], optional): Parameters for
                the reasoning process.

        Returns:
            BaseMessage: The updated message with reasoning instructions.
        """
        if reason_params is None:
            return input_message
        choices = reason_params.get("choices", 3)
        threshold = reason_params.get("threshold", 0.5)

        input_message.content += f"""First, come up with potential {choices} 
        choices/candidates. 
        Next, assign a probability/credibility between 0 and 1 to each choice 
        (make sure they add up to 1). 
        Finally, if only one choice has a probability/credibility greater than
        {threshold}, continue with that choice.
        Otherwise, call tool `ask_human_via_console` to ask the user to decide 
        which one to continue with, give user the probability/credibility of 
        all choices, and the reason for each choice.
        """

        # Add tools to agent
        from camel.toolkits.human_toolkit import HumanToolkit

        human_toolkit = HumanToolkit()
        self.add_tool(human_toolkit.ask_human_via_console)

        return input_message

    @property
    def chat_history(self) -> List[OpenAIMessage]:
        openai_messages, _ = self.memory.get_context()
        return openai_messages

    async def astep(
        self,
        input_message: Union[BaseMessage, str],
        response_format: Optional[Type[BaseModel]] = None,
    ) -> ChatAgentResponse:
        r"""Performs a single step in the chat session by generating a response
        to the input message. This agent step can call async function calls.

        Args:
            input_message (Union[BaseMessage, str]): The input message to the
                agent. For BaseMessage input, its `role` field that specifies
                the role at backend may be either `user` or `assistant` but it
                will be set to `user` anyway since for the self agent any
                incoming message is external. For str input, the `role_name`
                would be `User`.
            response_format (Optional[Type[BaseModel]], optional): A pydantic
                model class that includes value types and field descriptions
                used to generate a structured response by LLM. This schema
                helps in defining the expected output format. (default:
                :obj:`None`)

        Returns:
            ChatAgentResponse: A struct containing the output messages,
                a boolean indicating whether the chat session has terminated,
                and information about the chat session.
        """
        if isinstance(input_message, str):
            input_message = BaseMessage.make_user_message(
                role_name="User", content=input_message
            )

        self.update_memory(input_message, OpenAIBackendRole.USER)

        tool_call_records: List[ToolCallingRecord] = []
        external_tool_call_request: Optional[ToolCallRequest] = None
        while True:
            try:
                openai_messages, num_tokens = self.memory.get_context()
            except RuntimeError as e:
                return self._step_token_exceed(
                    e.args[1], tool_call_records, "max_tokens_exceeded"
                )

            response = await self._aget_model_response(
                openai_messages,
                num_tokens,
                response_format,
                self._get_full_tool_schemas(),
            )

            if self.single_iteration:
                break

            if tool_call_request := response.tool_call_request:
                if tool_call_request.tool_name in self._external_tool_schemas:
                    external_tool_call_request = tool_call_request
                    break

                tool_call_record = await self._aexecute_tool(tool_call_request)
                tool_call_records.append(tool_call_record)
                continue

            break

        await self._aformat_response_if_needed(response, response_format)
        self._record_final_output(response.output_messages)

        return self._convert_to_chatagent_response(
            response, tool_call_records, num_tokens, external_tool_call_request
        )

    def _convert_to_chatagent_response(
        self,
        response: ModelResponse,
        tool_call_records: List[ToolCallingRecord],
        num_tokens: int,
        external_tool_call_request: Optional[ToolCallRequest],
    ) -> ChatAgentResponse:
        r"""Parse the final model response into the chat agent response."""
        info = self._step_get_info(
            response.output_messages,
            response.finish_reasons,
            response.usage_dict,
            response.response_id,
            tool_call_records,
            num_tokens,
            external_tool_call_request,
        )

        return ChatAgentResponse(
            msgs=response.output_messages,
            terminated=self.terminated,
            info=info,
        )

    def _record_final_output(self, output_messages: List[BaseMessage]) -> None:
        r"""Log final messages or warnings about multiple responses."""
        if len(output_messages) == 1:
            self.record_message(output_messages[0])
        else:
            logger.warning(
                "Multiple messages returned in `step()`. Record "
                "selected message manually using `record_message()`."
            )

    def _get_model_response(
        self,
        openai_messages: List[OpenAIMessage],
        num_tokens: int,
        response_format: Optional[Type[BaseModel]] = None,
        tool_schemas: Optional[List[Dict[str, Any]]] = None,
    ) -> ModelResponse:
        r"""Internal function for agent step model response."""

        response = None
        try:
            response = self.model_backend.run(
                openai_messages, response_format, tool_schemas or None
            )
        except Exception as exc:
            logger.error(
                f"An error occurred while running model "
                f"{self.model_backend.model_type}, "
                f"index: {self.model_backend.current_model_index}",
                exc_info=exc,
            )
        if not response:
            raise ModelProcessingError(
                "Unable to process messages: none of the provided models "
                "run successfully."
            )
<<<<<<< HEAD
=======
        elif not response:
            raise ModelProcessingError(
                f"Unable to process messages: the only provided model "
                f"did not run successfully. Error: {error_info}"
            )
>>>>>>> 621c1674

        logger.info(
            f"Model {self.model_backend.model_type}, "
            f"index {self.model_backend.current_model_index}, "
            f"processed these messages: {openai_messages}"
        )

        if isinstance(response, ChatCompletion):
            return self._handle_batch_response(response)
        else:
            return self._handle_stream_response(response, num_tokens)

    async def _aget_model_response(
        self,
        openai_messages: List[OpenAIMessage],
        num_tokens: int,
        response_format: Optional[Type[BaseModel]] = None,
        tool_schemas: Optional[List[Dict[str, Any]]] = None,
    ) -> ModelResponse:
        r"""Internal function for agent step model response."""

        response = None
        try:
            response = await self.model_backend.arun(
                openai_messages, response_format, tool_schemas or None
            )
        except Exception as exc:
            logger.error(
                f"An error occurred while running model "
                f"{self.model_backend.model_type}, "
                f"index: {self.model_backend.current_model_index}",
                exc_info=exc,
            )
        if not response:
            raise ModelProcessingError(
                "Unable to process messages: none of the provided models "
                "run successfully."
            )
<<<<<<< HEAD
=======
        elif not response:
            raise ModelProcessingError(
                f"Unable to process messages: the only provided model "
                f"did not run successfully. Error: {error_info}"
            )
>>>>>>> 621c1674

        logger.info(
            f"Model {self.model_backend.model_type}, "
            f"index {self.model_backend.current_model_index}, "
            f"processed these messages: {openai_messages}"
        )

        if isinstance(response, ChatCompletion):
            return self._handle_batch_response(response)
        else:
            return await self._ahandle_stream_response(response, num_tokens)

    def _step_get_info(
        self,
        output_messages: List[BaseMessage],
        finish_reasons: List[str],
        usage_dict: Dict[str, int],
        response_id: str,
        tool_calls: List[ToolCallingRecord],
        num_tokens: int,
        external_tool_call_request: Optional[ToolCallRequest] = None,
    ) -> Dict[str, Any]:
        r"""Process the output of a chat step and gather information about the
        step.

        This method checks for termination conditions, updates the agent's
        state, and collects information about the chat step, including tool
        calls and termination reasons.

        Args:
            output_messages (List[BaseMessage]): The messages generated in
                this step.
            finish_reasons (List[str]): The reasons for finishing the
                generation for each message.
            usage_dict (Dict[str, int]): Dictionary containing token usage
                information.
            response_id (str): The ID of the response from the model.
            tool_calls (List[ToolCallingRecord]): Records of function calls
                made during this step.
            num_tokens (int): The number of tokens used in this step.
            external_tool_call_request (Optional[ToolCallRequest]): The
                request for external tool call.

        Returns:
            Dict[str, Any]: A dictionary containing information about the chat
                step, including termination status, reasons, and tool call
                information.

        Note:
            This method iterates over all response terminators and checks if
            any of them signal termination. If a terminator signals
            termination, the agent's state is updated accordingly, and the
            termination reason is recorded.
        """
        termination = [
            terminator.is_terminated(output_messages)
            for terminator in self.response_terminators
        ]
        # Terminate the agent if any of the terminator terminates
        self.terminated, termination_reason = next(
            (
                (terminated, termination_reason)
                for terminated, termination_reason in termination
                if terminated
            ),
            (False, None),
        )
        # For now only retain the first termination reason
        if self.terminated and termination_reason is not None:
            finish_reasons = [termination_reason] * len(finish_reasons)

        return get_info_dict(
            response_id,
            usage_dict,
            finish_reasons,
            num_tokens,
            tool_calls,
            external_tool_call_request,
        )

    def _handle_batch_response(
        self, response: ChatCompletion
    ) -> ModelResponse:
        r"""Process a batch response from the model and extract the necessary
        information.

        Args:
            response (ChatCompletion): Model response.

        Returns:
            _ModelResponse: parsed model response.
        """
        output_messages: List[BaseMessage] = []
        for choice in response.choices:
            meta_dict = {}
            if logprobs_info := handle_logprobs(choice):
                meta_dict["logprobs_info"] = logprobs_info

            chat_message = BaseMessage(
                role_name=self.role_name,
                role_type=self.role_type,
                meta_dict=meta_dict,
                content=choice.message.content or "",
                parsed=getattr(choice.message, "parsed", None),
            )

            output_messages.append(chat_message)

        finish_reasons = [
            str(choice.finish_reason) for choice in response.choices
        ]

        usage = {}
        if response.usage is not None:
            usage = safe_model_dump(response.usage)

        tool_call_request: Optional[ToolCallRequest] = None
        if tool_calls := response.choices[0].message.tool_calls:
            tool_name = tool_calls[0].function.name
            tool_call_id = tool_calls[0].id
            args = json.loads(tool_calls[0].function.arguments)
            tool_call_request = ToolCallRequest(
                tool_name=tool_name, args=args, tool_call_id=tool_call_id
            )

        return ModelResponse(
            response=response,
            tool_call_request=tool_call_request,
            output_messages=output_messages,
            finish_reasons=finish_reasons,
            usage_dict=usage,
            response_id=response.id or "",
        )

    def _handle_stream_response(
        self,
        response: Stream[ChatCompletionChunk],
        prompt_tokens: int,
    ) -> ModelResponse:
        r"""Process a stream response from the model and extract the necessary
        information.

        Args:
            response (dict): Model response.
            prompt_tokens (int): Number of input prompt tokens.

        Returns:
            _ModelResponse: a parsed model response.
        """
        content_dict: defaultdict = defaultdict(lambda: "")
        finish_reasons_dict: defaultdict = defaultdict(lambda: "")
        output_messages: List[BaseMessage] = []
        response_id: str = ""
        # All choices in one response share one role
        for chunk in response:
            response_id = chunk.id
            self._handle_chunk(
                chunk, content_dict, finish_reasons_dict, output_messages
            )
        finish_reasons = [
            finish_reasons_dict[i] for i in range(len(finish_reasons_dict))
        ]
        usage_dict = self.get_usage_dict(output_messages, prompt_tokens)

        # TODO: Handle tool calls
        return ModelResponse(
            response=response,
            tool_call_request=None,
            output_messages=output_messages,
            finish_reasons=finish_reasons,
            usage_dict=usage_dict,
            response_id=response_id,
        )

    async def _ahandle_stream_response(
        self,
        response: AsyncStream[ChatCompletionChunk],
        prompt_tokens: int,
    ) -> ModelResponse:
        r"""Process a stream response from the model and extract the necessary
        information.

        Args:
            response (dict): Model response.
            prompt_tokens (int): Number of input prompt tokens.

        Returns:
            _ModelResponse: a parsed model response.
        """
        content_dict: defaultdict = defaultdict(lambda: "")
        finish_reasons_dict: defaultdict = defaultdict(lambda: "")
        output_messages: List[BaseMessage] = []
        response_id: str = ""
        # All choices in one response share one role
        async for chunk in response:
            response_id = chunk.id
            self._handle_chunk(
                chunk, content_dict, finish_reasons_dict, output_messages
            )
        finish_reasons = [
            finish_reasons_dict[i] for i in range(len(finish_reasons_dict))
        ]
        usage_dict = self.get_usage_dict(output_messages, prompt_tokens)

        # TODO: Handle tool calls
        return ModelResponse(
            response=response,
            tool_call_request=None,
            output_messages=output_messages,
            finish_reasons=finish_reasons,
            usage_dict=usage_dict,
            response_id=response_id,
        )

    def _handle_chunk(
        self,
        chunk: ChatCompletionChunk,
        content_dict: defaultdict,
        finish_reasons_dict: defaultdict,
        output_messages: List[BaseMessage],
    ) -> None:
        r"""Handle a chunk of the model response."""
        for choice in chunk.choices:
            index = choice.index
            delta = choice.delta
            if delta.content is not None:
                content_dict[index] += delta.content

            if not choice.finish_reason:
                continue

            finish_reasons_dict[index] = choice.finish_reason
            chat_message = BaseMessage(
                role_name=self.role_name,
                role_type=self.role_type,
                meta_dict=dict(),
                content=content_dict[index],
            )
            output_messages.append(chat_message)

    def _step_token_exceed(
        self,
        num_tokens: int,
        tool_calls: List[ToolCallingRecord],
        termination_reason: str,
    ) -> ChatAgentResponse:
        r"""Return trivial response containing number of tokens and information
        of called functions when the number of tokens exceeds.

        Args:
            num_tokens (int): Number of tokens in the messages.
            tool_calls (List[ToolCallingRecord]): List of information
                objects of functions called in the current step.
            termination_reason (str): String of termination reason.

        Returns:
            ChatAgentResponse: The struct containing trivial outputs and
                information about token number and called functions.
        """
        self.terminated = True

        info = get_info_dict(
            None,
            None,
            [termination_reason],
            num_tokens,
            tool_calls,
        )

        return ChatAgentResponse(
            msgs=[],
            terminated=self.terminated,
            info=info,
        )

    def _execute_tool(
        self,
        tool_call_request: ToolCallRequest,
    ) -> ToolCallingRecord:
        r"""Execute the tool with arguments following the model's response.

        Args:
            tool_call_request (_ToolCallRequest): The tool call request.

        Returns:
            FunctionCallingRecord: A struct for logging information about this
                function call.
        """
        func_name = tool_call_request.tool_name
        args = tool_call_request.args
        tool_call_id = tool_call_request.tool_call_id
        tool = self._internal_tools[func_name]
        result = tool(**args)

        return self._record_tool_calling(func_name, args, result, tool_call_id)

    async def _aexecute_tool(
        self,
        tool_call_request: ToolCallRequest,
    ) -> ToolCallingRecord:
        func_name = tool_call_request.tool_name
        args = tool_call_request.args
        tool_call_id = tool_call_request.tool_call_id
        tool = self._internal_tools[func_name]
        result = await tool.async_call(**args)
        return self._record_tool_calling(func_name, args, result, tool_call_id)

    def _record_tool_calling(
        self,
        func_name: str,
        args: Dict[str, Any],
        result: Any,
        tool_call_id: str,
    ):
        r"""Record the tool calling information in the memory, and return the
        tool calling record.
        """
        assist_msg = FunctionCallingMessage(
            role_name=self.role_name,
            role_type=self.role_type,
            meta_dict=None,
            content="",
            func_name=func_name,
            args=args,
            tool_call_id=tool_call_id,
        )
        func_msg = FunctionCallingMessage(
            role_name=self.role_name,
            role_type=self.role_type,
            meta_dict=None,
            content="",
            func_name=func_name,
            result=result,
            tool_call_id=tool_call_id,
        )

        self.update_memory(assist_msg, OpenAIBackendRole.ASSISTANT)
        self.update_memory(func_msg, OpenAIBackendRole.FUNCTION)

        # Record information about this tool call
        tool_record = ToolCallingRecord(
            tool_name=func_name,
            args=args,
            result=result,
            tool_call_id=tool_call_id,
        )

        return tool_record

    def get_usage_dict(
        self, output_messages: List[BaseMessage], prompt_tokens: int
    ) -> Dict[str, int]:
        r"""Get usage dictionary when using the stream mode.

        Args:
            output_messages (list): List of output messages.
            prompt_tokens (int): Number of input prompt tokens.

        Returns:
            dict: Usage dictionary.
        """
        encoding = get_model_encoding(self.model_type.value_for_tiktoken)
        completion_tokens = sum(
            len(encoding.encode(message.content))
            for message in output_messages
        )
        return dict(
            completion_tokens=completion_tokens,
            prompt_tokens=prompt_tokens,
            total_tokens=completion_tokens + prompt_tokens,
        )

    def add_model_scheduling_strategy(self, name: str, strategy_fn: Callable):
        r"""Add a scheduling strategy method provided by user to ModelManger.

        Args:
            name (str): The name of the strategy.
            strategy_fn (Callable): The scheduling strategy function.
        """
        self.model_backend.add_strategy(name, strategy_fn)

    def __repr__(self) -> str:
        r"""Returns a string representation of the :obj:`ChatAgent`.

        Returns:
            str: The string representation of the :obj:`ChatAgent`.
        """
        return (
            f"ChatAgent({self.role_name}, {self.role_type}, {self.model_type})"
        )<|MERGE_RESOLUTION|>--- conflicted
+++ resolved
@@ -783,14 +783,12 @@
                 "Unable to process messages: none of the provided models "
                 "run successfully."
             )
-<<<<<<< HEAD
-=======
+
         elif not response:
             raise ModelProcessingError(
                 f"Unable to process messages: the only provided model "
                 f"did not run successfully. Error: {error_info}"
             )
->>>>>>> 621c1674
 
         logger.info(
             f"Model {self.model_backend.model_type}, "
@@ -829,14 +827,12 @@
                 "Unable to process messages: none of the provided models "
                 "run successfully."
             )
-<<<<<<< HEAD
-=======
+            
         elif not response:
             raise ModelProcessingError(
                 f"Unable to process messages: the only provided model "
                 f"did not run successfully. Error: {error_info}"
             )
->>>>>>> 621c1674
 
         logger.info(
             f"Model {self.model_backend.model_type}, "
