# ========= Copyright 2023-2024 @ CAMEL-AI.org. All Rights Reserved. =========
# Licensed under the Apache License, Version 2.0 (the "License");
# you may not use this file except in compliance with the License.
# You may obtain a copy of the License at
#
#     http://www.apache.org/licenses/LICENSE-2.0
#
# Unless required by applicable law or agreed to in writing, software
# distributed under the License is distributed on an "AS IS" BASIS,
# WITHOUT WARRANTIES OR CONDITIONS OF ANY KIND, either express or implied.
# See the License for the specific language governing permissions and
# limitations under the License.
# ========= Copyright 2023-2024 @ CAMEL-AI.org. All Rights Reserved. =========
from __future__ import annotations

import json
import logging
import queue
import textwrap
import threading
import uuid
from collections import defaultdict
from pathlib import Path
from typing import (
    TYPE_CHECKING,
    Any,
    AsyncGenerator,
    Awaitable,
    Callable,
    Dict,
    Generator,
    List,
    Optional,
    Set,
    Tuple,
    Type,
    Union,
)

from openai import (
    AsyncStream,
    Stream,
)
from pydantic import BaseModel, ValidationError

from camel.agents._types import ModelResponse, ToolCallRequest
from camel.agents._utils import (
    convert_to_function_tool,
    convert_to_schema,
    get_info_dict,
    handle_logprobs,
    safe_model_dump,
)
from camel.agents.base import BaseAgent
from camel.memories import (
    AgentMemory,
    ChatHistoryMemory,
    MemoryRecord,
    ScoreBasedContextCreator,
)
from camel.messages import BaseMessage, FunctionCallingMessage, OpenAIMessage
from camel.models import (
    BaseModelBackend,
    ModelFactory,
    ModelManager,
    ModelProcessingError,
)
from camel.prompts import TextPrompt
from camel.responses import ChatAgentResponse
from camel.storages import JsonStorage
from camel.toolkits import FunctionTool
from camel.types import (
    ChatCompletion,
    ChatCompletionChunk,
    ModelPlatformType,
    ModelType,
    OpenAIBackendRole,
    RoleType,
)
from camel.types.agents import ToolCallingRecord
from camel.utils import (
    get_model_encoding,
    model_from_json_schema,
)

if TYPE_CHECKING:
    from camel.terminators import ResponseTerminator

logger = logging.getLogger(__name__)

# AgentOps decorator setting
try:
    import os

    if os.getenv("AGENTOPS_API_KEY") is not None:
        from agentops import track_agent
    else:
        raise ImportError
except (ImportError, AttributeError):
    from camel.utils import track_agent

# Langfuse decorator setting
if os.environ.get("LANGFUSE_ENABLED", "False").lower() == "true":
    try:
        from langfuse.decorators import observe
    except ImportError:
        from camel.utils import observe
else:
    from camel.utils import observe


SIMPLE_FORMAT_PROMPT = TextPrompt(
    textwrap.dedent(
        """\
        Please format the following content:
        
        {content}
        """
    )
)


class StreamContentAccumulator:
    r"""Manages content accumulation across streaming responses to ensure
    all responses contain complete cumulative content."""

    def __init__(self):
        self.base_content = ""  # Content before tool calls
        self.current_content = ""  # Current streaming content
        self.tool_status_messages = []  # Accumulated tool status messages

    def set_base_content(self, content: str):
        """Set the base content (usually empty or pre-tool content)."""
        self.base_content = content

    def add_streaming_content(self, new_content: str):
        """Add new streaming content."""
        self.current_content += new_content

    def add_tool_status(self, status_message: str):
        """Add a tool status message."""
        self.tool_status_messages.append(status_message)

    def get_full_content(self) -> str:
        """Get the complete accumulated content."""
        tool_messages = "".join(self.tool_status_messages)
        return self.base_content + tool_messages + self.current_content

    def get_content_with_new_status(self, status_message: str) -> str:
        """Get content with a new status message appended."""
        tool_messages = "".join([*self.tool_status_messages, status_message])
        return self.base_content + tool_messages + self.current_content

    def reset_streaming_content(self):
        """Reset only the streaming content, keep base and tool status."""
        self.current_content = ""


class StreamingChatAgentResponse:
    r"""A wrapper that makes streaming responses compatible with non-streaming code.

    This class wraps a Generator[ChatAgentResponse, None, None] and provides
    the same interface as ChatAgentResponse, so existing code doesn't need to change.
    """  # noqa: E501

    def __init__(self, generator: Generator[ChatAgentResponse, None, None]):
        self._generator = generator
        self._current_response: Optional[ChatAgentResponse] = None
        self._responses: List[ChatAgentResponse] = []
        self._consumed = False

    def _ensure_latest_response(self):
        r"""Ensure we have the latest response by consuming the generator."""
        if not self._consumed:
            try:
                for response in self._generator:
                    self._responses.append(response)
                    self._current_response = response
                self._consumed = True
            except StopIteration:
                self._consumed = True

    @property
    def msgs(self) -> List[BaseMessage]:
        r"""Get messages from the latest response."""
        self._ensure_latest_response()
        if self._current_response:
            return self._current_response.msgs
        return []

    @property
    def terminated(self) -> bool:
        r"""Get terminated status from the latest response."""
        self._ensure_latest_response()
        if self._current_response:
            return self._current_response.terminated
        return False

    @property
    def info(self) -> Dict[str, Any]:
        r"""Get info from the latest response."""
        self._ensure_latest_response()
        if self._current_response:
            return self._current_response.info
        return {}

    @property
    def msg(self):
        r"""Get the single message if there's exactly one message."""
        self._ensure_latest_response()
        if self._current_response:
            return self._current_response.msg
        return None

    def __iter__(self):
        r"""Make this object iterable."""
        if self._consumed:
            # If already consumed, iterate over stored responses
            return iter(self._responses)
        else:
            # If not consumed, consume and yield
            try:
                for response in self._generator:
                    self._responses.append(response)
                    self._current_response = response
                    yield response
                self._consumed = True
            except StopIteration:
                self._consumed = True

    def __getattr__(self, name):
        r"""Forward any other attribute access to the latest response."""
        self._ensure_latest_response()
        if self._current_response and hasattr(self._current_response, name):
            return getattr(self._current_response, name)
        raise AttributeError(
            f"'StreamingChatAgentResponse' object has no attribute '{name}'"
        )


class AsyncStreamingChatAgentResponse:
    r"""A wrapper that makes async streaming responses awaitable and
    compatible with non-streaming code.

    This class wraps an AsyncGenerator[ChatAgentResponse, None] and provides
    both awaitable and async iterable interfaces.
    """

    def __init__(
        self, async_generator: AsyncGenerator[ChatAgentResponse, None]
    ):
        self._async_generator = async_generator
        self._current_response: Optional[ChatAgentResponse] = None
        self._responses: List[ChatAgentResponse] = []
        self._consumed = False

    async def _ensure_latest_response(self):
        r"""Ensure the latest response by consuming the async generator."""
        if not self._consumed:
            try:
                async for response in self._async_generator:
                    self._responses.append(response)
                    self._current_response = response
                self._consumed = True
            except StopAsyncIteration:
                self._consumed = True

    async def _get_final_response(self) -> ChatAgentResponse:
        r"""Get the final response after consuming the entire stream."""
        await self._ensure_latest_response()
        if self._current_response:
            return self._current_response
        # Return a default response if nothing was consumed
        return ChatAgentResponse(msgs=[], terminated=False, info={})

    def __await__(self):
        r"""Make this object awaitable - returns the final response."""
        return self._get_final_response().__await__()

    def __aiter__(self):
        r"""Make this object async iterable."""
        if self._consumed:
            # If already consumed, create async iterator from stored responses
            async def _async_iter():
                for response in self._responses:
                    yield response

            return _async_iter()
        else:
            # If not consumed, consume and yield
            async def _consume_and_yield():
                try:
                    async for response in self._async_generator:
                        self._responses.append(response)
                        self._current_response = response
                        yield response
                    self._consumed = True
                except StopAsyncIteration:
                    self._consumed = True

            return _consume_and_yield()


@track_agent(name="ChatAgent")
class ChatAgent(BaseAgent):
    r"""Class for managing conversations of CAMEL Chat Agents.

    Args:
        system_message (Union[BaseMessage, str], optional): The system message
            for the chat agent. (default: :obj:`None`)
        model (Union[BaseModelBackend, Tuple[str, str], str, ModelType,
            Tuple[ModelPlatformType, ModelType], List[BaseModelBackend],
            List[str], List[ModelType], List[Tuple[str, str]],
            List[Tuple[ModelPlatformType, ModelType]]], optional):
            The model backend(s) to use. Can be a single instance,
            a specification (string, enum, tuple), or a list of instances
            or specifications to be managed by `ModelManager`. If a list of
            specifications (not `BaseModelBackend` instances) is provided,
            they will be instantiated using `ModelFactory`. (default:
            :obj:`ModelPlatformType.DEFAULT` with `ModelType.DEFAULT`)
        memory (AgentMemory, optional): The agent memory for managing chat
            messages. If `None`, a :obj:`ChatHistoryMemory` will be used.
            (default: :obj:`None`)
        message_window_size (int, optional): The maximum number of previous
            messages to include in the context window. If `None`, no windowing
            is performed. (default: :obj:`None`)
        token_limit (int, optional): The maximum number of tokens in a context.
            The context will be automatically pruned to fulfill the limitation.
            If `None`, it will be set according to the backend model.
            (default: :obj:`None`)
        output_language (str, optional): The language to be output by the
            agent. (default: :obj:`None`)
        tools (Optional[List[Union[FunctionTool, Callable]]], optional): List
            of available :obj:`FunctionTool` or :obj:`Callable`. (default:
            :obj:`None`)
        external_tools (Optional[List[Union[FunctionTool, Callable,
            Dict[str, Any]]]], optional): List of external tools
            (:obj:`FunctionTool` or :obj:`Callable` or :obj:`Dict[str, Any]`)
            bind to one chat agent. When these tools are called, the agent will
            directly return the request instead of processing it.
            (default: :obj:`None`)
        response_terminators (List[ResponseTerminator], optional): List of
            :obj:`ResponseTerminator` bind to one chat agent.
            (default: :obj:`None`)
        scheduling_strategy (str): name of function that defines how to select
            the next model in ModelManager. (default: :str:`round_robin`)
        single_iteration (bool): Whether to let the agent perform only one
            model calling at each step. (default: :obj:`False`)
        agent_id (str, optional): The ID of the agent. If not provided, a
            random UUID will be generated. (default: :obj:`None`)
        stop_event (Optional[threading.Event], optional): Event to signal
            termination of the agent's operation. When set, the agent will
            terminate its execution. (default: :obj:`None`)
    """

    def __init__(
        self,
        system_message: Optional[Union[BaseMessage, str]] = None,
        model: Optional[
            Union[
                BaseModelBackend,
                ModelManager,
                Tuple[str, str],
                str,
                ModelType,
                Tuple[ModelPlatformType, ModelType],
                List[BaseModelBackend],
                List[str],
                List[ModelType],
                List[Tuple[str, str]],
                List[Tuple[ModelPlatformType, ModelType]],
            ]
        ] = None,
        memory: Optional[AgentMemory] = None,
        message_window_size: Optional[int] = None,
        token_limit: Optional[int] = None,
        output_language: Optional[str] = None,
        tools: Optional[List[Union[FunctionTool, Callable]]] = None,
        external_tools: Optional[
            List[Union[FunctionTool, Callable, Dict[str, Any]]]
        ] = None,
        response_terminators: Optional[List[ResponseTerminator]] = None,
        scheduling_strategy: str = "round_robin",
        single_iteration: bool = False,
        agent_id: Optional[str] = None,
        stop_event: Optional[threading.Event] = None,
    ) -> None:
        if isinstance(model, ModelManager):
            self.model_backend = model
        else:
            # Resolve model backends and set up model manager
            resolved_models = self._resolve_models(model)
            self.model_backend = ModelManager(
                resolved_models,
                scheduling_strategy=scheduling_strategy,
            )
        self.model_type = self.model_backend.model_type

        # Assign unique ID
        self.agent_id = agent_id if agent_id else str(uuid.uuid4())

        # Set up memory
        context_creator = ScoreBasedContextCreator(
            self.model_backend.token_counter,
            token_limit or self.model_backend.token_limit,
        )

        self.memory: AgentMemory = memory or ChatHistoryMemory(
            context_creator,
            window_size=message_window_size,
            agent_id=self.agent_id,
        )

        # So we don't have to pass agent_id when we define memory
        if memory is not None:
            memory.agent_id = self.agent_id

        # Set up system message and initialize messages
        self._original_system_message = (
            BaseMessage.make_assistant_message(
                role_name="Assistant", content=system_message
            )
            if isinstance(system_message, str)
            else system_message
        )
        self._output_language = output_language
        self._system_message = (
            self._generate_system_message_for_output_language()
        )
        self.init_messages()

        # Set up role name and role type
        self.role_name: str = (
            getattr(self.system_message, "role_name", None) or "assistant"
        )
        self.role_type: RoleType = (
            getattr(self.system_message, "role_type", None)
            or RoleType.ASSISTANT
        )

        # Set up tools
        self._internal_tools = {
            tool.get_function_name(): tool
            for tool in [
                convert_to_function_tool(tool) for tool in (tools or [])
            ]
        }

        self._external_tool_schemas = {
            tool_schema["function"]["name"]: tool_schema
            for tool_schema in [
                convert_to_schema(tool) for tool in (external_tools or [])
            ]
        }

        # Set up other properties
        self.terminated = False
        self.response_terminators = response_terminators or []
        self.single_iteration = single_iteration
        self.stop_event = stop_event

    def reset(self):
        r"""Resets the :obj:`ChatAgent` to its initial state."""
        self.terminated = False
        self.init_messages()
        for terminator in self.response_terminators:
            terminator.reset()

    def _resolve_models(
        self,
        model: Optional[
            Union[
                BaseModelBackend,
                Tuple[str, str],
                str,
                ModelType,
                Tuple[ModelPlatformType, ModelType],
                List[BaseModelBackend],
                List[str],
                List[ModelType],
                List[Tuple[str, str]],
                List[Tuple[ModelPlatformType, ModelType]],
            ]
        ],
    ) -> Union[BaseModelBackend, List[BaseModelBackend]]:
        r"""Resolves model specifications into model backend instances.

        This method handles various input formats for model specifications and
        returns the appropriate model backend(s).

        Args:
            model: Model specification in various formats including single
                model, list of models, or model type specifications.

        Returns:
            Union[BaseModelBackend, List[BaseModelBackend]]: Resolved model
                backend(s).

        Raises:
            TypeError: If the model specification format is not supported.
        """
        if model is None:
            # Default single model if none provided
            return ModelFactory.create(
                model_platform=ModelPlatformType.DEFAULT,
                model_type=ModelType.DEFAULT,
            )
        elif isinstance(model, BaseModelBackend):
            # Already a single pre-instantiated model
            return model
        elif isinstance(model, list):
            return self._resolve_model_list(model)
        elif isinstance(model, (ModelType, str)):
            # Single string or ModelType -> use default platform
            model_platform = ModelPlatformType.DEFAULT
            model_type = model
            logger.warning(
                f"Model type '{model_type}' provided without a platform. "
                f"Using platform '{model_platform}'. Note: platform "
                "is not automatically inferred based on model type."
            )
            return ModelFactory.create(
                model_platform=model_platform,
                model_type=model_type,
            )
        elif isinstance(model, tuple) and len(model) == 2:
            # Single tuple (platform, type)
            model_platform, model_type = model  # type: ignore[assignment]
            return ModelFactory.create(
                model_platform=model_platform,
                model_type=model_type,
            )
        else:
            raise TypeError(
                f"Unsupported type for model parameter: {type(model)}"
            )

    def _resolve_model_list(
        self, model_list: list
    ) -> Union[BaseModelBackend, List[BaseModelBackend]]:
        r"""Resolves a list of model specifications into model backend
        instances.

        Args:
            model_list (list): List of model specifications in various formats.

        Returns:
            Union[BaseModelBackend, List[BaseModelBackend]]: Resolved model
                backend(s).

        Raises:
            TypeError: If the list elements format is not supported.
        """
        if not model_list:  # Handle empty list
            logger.warning(
                "Empty list provided for model, using default model."
            )
            return ModelFactory.create(
                model_platform=ModelPlatformType.DEFAULT,
                model_type=ModelType.DEFAULT,
            )
        elif isinstance(model_list[0], BaseModelBackend):
            # List of pre-instantiated models
            return model_list  # type: ignore[return-value]
        elif isinstance(model_list[0], (str, ModelType)):
            # List of strings or ModelTypes -> use default platform
            model_platform = ModelPlatformType.DEFAULT
            logger.warning(
                f"List of model types {model_list} provided without "
                f"platforms. Using platform '{model_platform}' for all. "
                "Note: platform is not automatically inferred based on "
                "model type."
            )
            resolved_models_list = []
            for model_type_item in model_list:
                resolved_models_list.append(
                    ModelFactory.create(
                        model_platform=model_platform,
                        model_type=model_type_item,  # type: ignore[arg-type]
                    )
                )
            return resolved_models_list
        elif isinstance(model_list[0], tuple) and len(model_list[0]) == 2:
            # List of tuples (platform, type)
            resolved_models_list = []
            for model_spec in model_list:
                platform, type_ = model_spec[0], model_spec[1]  # type: ignore[index]
                resolved_models_list.append(
                    ModelFactory.create(
                        model_platform=platform, model_type=type_
                    )
                )
            return resolved_models_list
        else:
            raise TypeError(
                "Unsupported type for list elements in model: "
                f"{type(model_list[0])}"
            )

    @property
    def system_message(self) -> Optional[BaseMessage]:
        r"""Returns the system message for the agent."""
        return self._system_message

    @property
    def tool_dict(self) -> Dict[str, FunctionTool]:
        r"""Returns a dictionary of internal tools."""
        return self._internal_tools

    @property
    def output_language(self) -> Optional[str]:
        r"""Returns the output language for the agent."""
        return self._output_language

    @output_language.setter
    def output_language(self, value: str) -> None:
        r"""Set the output language for the agent.

        Note that this will clear the message history.
        """
        self._output_language = value
        self._system_message = (
            self._generate_system_message_for_output_language()
        )
        self.init_messages()

    def _get_full_tool_schemas(self) -> List[Dict[str, Any]]:
        r"""Returns a list of tool schemas of all tools, including internal
        and external tools.
        """
        return list(self._external_tool_schemas.values()) + [
            func_tool.get_openai_tool_schema()
            for func_tool in self._internal_tools.values()
        ]

    def _get_external_tool_names(self) -> Set[str]:
        r"""Returns a set of external tool names."""
        return set(self._external_tool_schemas.keys())

    def add_tool(self, tool: Union[FunctionTool, Callable]) -> None:
        r"""Add a tool to the agent."""
        new_tool = convert_to_function_tool(tool)
        self._internal_tools[new_tool.get_function_name()] = new_tool

    def add_tools(self, tools: List[Union[FunctionTool, Callable]]) -> None:
        r"""Add a list of tools to the agent."""
        for tool in tools:
            self.add_tool(tool)

    def add_external_tool(
        self, tool: Union[FunctionTool, Callable, Dict[str, Any]]
    ) -> None:
        new_tool_schema = convert_to_schema(tool)
        self._external_tool_schemas[new_tool_schema["name"]] = new_tool_schema

    def remove_tool(self, tool_name: str) -> bool:
        r"""Remove a tool from the agent by name.

        Args:
            tool_name (str): The name of the tool to remove.

        Returns:
            bool: Whether the tool was successfully removed.
        """
        if tool_name in self._internal_tools:
            del self._internal_tools[tool_name]
            return True
        return False

    def remove_tools(self, tool_names: List[str]) -> None:
        r"""Remove a list of tools from the agent by name."""
        for tool_name in tool_names:
            self.remove_tool(tool_name)

    def remove_external_tool(self, tool_name: str) -> bool:
        r"""Remove an external tool from the agent by name.

        Args:
            tool_name (str): The name of the tool to remove.

        Returns:
            bool: Whether the tool was successfully removed.
        """
        if tool_name in self._external_tool_schemas:
            del self._external_tool_schemas[tool_name]
            return True
        return False

    def update_memory(
        self,
        message: BaseMessage,
        role: OpenAIBackendRole,
        timestamp: Optional[float] = None,
    ) -> None:
        r"""Updates the agent memory with a new message.

        Args:
            message (BaseMessage): The new message to add to the stored
                messages.
            role (OpenAIBackendRole): The backend role type.
            timestamp (Optional[float], optional): Custom timestamp for the
                memory record. If None, current timestamp will be used.
                (default: :obj:`None`)
        """
        import time

        self.memory.write_record(
            MemoryRecord(
                message=message,
                role_at_backend=role,
                timestamp=timestamp
                if timestamp is not None
                else time.time_ns() / 1_000_000_000,  # Nanosecond precision
                agent_id=self.agent_id,
            )
        )

    def load_memory(self, memory: AgentMemory) -> None:
        r"""Load the provided memory into the agent.

        Args:
            memory (AgentMemory): The memory to load into the agent.

        Returns:
            None
        """

        for context_record in memory.retrieve():
            self.memory.write_record(context_record.memory_record)
        logger.info(f"Memory loaded from {memory}")

    def load_memory_from_path(self, path: str) -> None:
        r"""Loads memory records from a JSON file filtered by this agent's ID.

        Args:
            path (str): The file path to a JSON memory file that uses
                JsonStorage.

        Raises:
            ValueError: If no matching records for the agent_id are found
                (optional check; commented out below).
        """
        json_store = JsonStorage(Path(path))
        all_records = json_store.load()

        if not all_records:
            raise ValueError(
                f"No records found for agent_id={self.agent_id} in {path}"
            )

        for record_dict in all_records:
            # Validate the record dictionary before conversion
            required_keys = ['message', 'role_at_backend', 'agent_id']
            if not all(key in record_dict for key in required_keys):
                logger.warning(
                    f"Skipping invalid record: missing required "
                    f"keys in {record_dict}"
                )
                continue

            # Validate message structure in the record
            if (
                not isinstance(record_dict['message'], dict)
                or '__class__' not in record_dict['message']
            ):
                logger.warning(
                    f"Skipping invalid record: malformed message "
                    f"structure in {record_dict}"
                )
                continue

            try:
                record = MemoryRecord.from_dict(record_dict)
                self.memory.write_records([record])
            except Exception as e:
                logger.warning(
                    f"Error converting record to MemoryRecord: {e}. "
                    f"Record: {record_dict}"
                )
        logger.info(f"Memory loaded from {path}")

    def save_memory(self, path: str) -> None:
        r"""Retrieves the current conversation data from memory and writes it
        into a JSON file using JsonStorage.

        Args:
            path (str): Target file path to store JSON data.
        """
        json_store = JsonStorage(Path(path))
        context_records = self.memory.retrieve()
        to_save = [cr.memory_record.to_dict() for cr in context_records]
        json_store.save(to_save)
        logger.info(f"Memory saved to {path}")

    def clear_memory(self) -> None:
        r"""Clear the agent's memory and reset to initial state.

        Returns:
            None
        """
        self.memory.clear()
        if self.system_message is not None:
            self.update_memory(self.system_message, OpenAIBackendRole.SYSTEM)

    def _generate_system_message_for_output_language(
        self,
    ) -> Optional[BaseMessage]:
        r"""Generate a new system message with the output language prompt.

        The output language determines the language in which the output text
        should be generated.

        Returns:
            BaseMessage: The new system message.
        """
        if not self._output_language:
            return self._original_system_message

        language_prompt = (
            "\nRegardless of the input language, "
            f"you must output text in {self._output_language}."
        )

        if self._original_system_message is not None:
            content = self._original_system_message.content + language_prompt
            return self._original_system_message.create_new_instance(content)
        else:
            return BaseMessage.make_assistant_message(
                role_name="Assistant",
                content=language_prompt,
            )

    def init_messages(self) -> None:
        r"""Initializes the stored messages list with the current system
        message.
        """
        self.memory.clear()
        if self.system_message is not None:
            self.update_memory(self.system_message, OpenAIBackendRole.SYSTEM)

    def record_message(self, message: BaseMessage) -> None:
        r"""Records the externally provided message into the agent memory as if
        it were an answer of the :obj:`ChatAgent` from the backend. Currently,
        the choice of the critic is submitted with this method.

        Args:
            message (BaseMessage): An external message to be recorded in the
                memory.
        """
        self.update_memory(message, OpenAIBackendRole.ASSISTANT)

    def _try_format_message(
        self, message: BaseMessage, response_format: Type[BaseModel]
    ) -> bool:
        r"""Try to format the message if needed.

        Returns:
            bool: Whether the message is formatted successfully (or no format
                is needed).
        """
        if message.parsed:
            return True

        try:
            message.parsed = response_format.model_validate_json(
                message.content
            )
            return True
        except ValidationError:
            return False

    def _format_response_if_needed(
        self,
        response: ModelResponse,
        response_format: Optional[Type[BaseModel]] = None,
    ) -> None:
        r"""Format the response if needed.

        This function won't format the response under the following cases:
        1. The response format is None (not provided)
        2. The response is empty
        """
        if response_format is None:
            return

        for message in response.output_messages:
            if self._try_format_message(message, response_format):
                continue

            prompt = SIMPLE_FORMAT_PROMPT.format(content=message.content)
            openai_message: OpenAIMessage = {"role": "user", "content": prompt}
            # Explicitly set the tools to empty list to avoid calling tools
            response = self._get_model_response(
                [openai_message], 0, response_format, []
            )
            message.content = response.output_messages[0].content
            if not self._try_format_message(message, response_format):
                logger.warning(f"Failed to parse response: {message.content}")
                logger.warning(
                    "To improve reliability, consider using models "
                    "that are better equipped to handle structured output"
                )

    async def _aformat_response_if_needed(
        self,
        response: ModelResponse,
        response_format: Optional[Type[BaseModel]] = None,
    ) -> None:
        r"""Format the response if needed."""

        if response_format is None:
            return

        for message in response.output_messages:
            self._try_format_message(message, response_format)
            if message.parsed:
                continue

            prompt = SIMPLE_FORMAT_PROMPT.format(content=message.content)
            openai_message: OpenAIMessage = {"role": "user", "content": prompt}
            response = await self._aget_model_response(
                [openai_message], 0, response_format, []
            )
            message.content = response.output_messages[0].content
            self._try_format_message(message, response_format)

    @observe()
    def step(
        self,
        input_message: Union[BaseMessage, str],
        response_format: Optional[Type[BaseModel]] = None,
    ) -> Union[ChatAgentResponse, StreamingChatAgentResponse]:
        r"""Executes a single step in the chat session, generating a response
        to the input message.

        Args:
            input_message (Union[BaseMessage, str]): The input message for the
                agent. If provided as a BaseMessage, the `role` is adjusted to
                `user` to indicate an external message.
            response_format (Optional[Type[BaseModel]], optional): A Pydantic
                model defining the expected structure of the response. Used to
                generate a structured response if provided. (default:
                :obj:`None`)

        Returns:
            Union[ChatAgentResponse, StreamingChatAgentResponse]: If stream is
                False, returns a ChatAgentResponse. If stream is True, returns
                a StreamingChatAgentResponse that behaves like ChatAgentResponse
                but can also be iterated for streaming updates.
        """  # noqa: E501

        stream = self.model_backend.model_config_dict.get("stream", False)

        if stream:
            # Return wrapped generator that has ChatAgentResponse interface
            generator = self._stream(input_message, response_format)
            return StreamingChatAgentResponse(generator)

        # Set Langfuse session_id using agent_id for trace grouping
        try:
            from camel.utils.langfuse import set_current_agent_session_id

            set_current_agent_session_id(self.agent_id)
        except ImportError:
            pass  # Langfuse not available

        # Convert input message to BaseMessage if necessary
        if isinstance(input_message, str):
            input_message = BaseMessage.make_user_message(
                role_name="User", content=input_message
            )

        # Add user input to memory
        self.update_memory(input_message, OpenAIBackendRole.USER)

        tool_call_records: List[ToolCallingRecord] = []
        external_tool_call_requests: Optional[List[ToolCallRequest]] = None

        accumulated_context_tokens = (
            0  # This tracks cumulative context tokens, not API usage tokens
        )

        # Initialize token usage tracker
        step_token_usage = self._create_token_usage_tracker()

        while True:
            try:
                openai_messages, num_tokens = self.memory.get_context()
                accumulated_context_tokens += num_tokens
            except RuntimeError as e:
                return self._step_terminate(
                    e.args[1], tool_call_records, "max_tokens_exceeded"
                )
            # Get response from model backend
            response = self._get_model_response(
                openai_messages,
                accumulated_context_tokens,  # Cumulative context tokens
                response_format,
                self._get_full_tool_schemas(),
            )

            # Accumulate API token usage
            self._update_token_usage_tracker(
                step_token_usage, response.usage_dict
            )

            # Terminate Agent if stop_event is set
            if self.stop_event and self.stop_event.is_set():
                # Use the _step_terminate to terminate the agent with reason
                return self._step_terminate(
                    accumulated_context_tokens,
                    tool_call_records,
                    "termination_triggered",
                )

            if tool_call_requests := response.tool_call_requests:
                # Process all tool calls
                for tool_call_request in tool_call_requests:
                    if (
                        tool_call_request.tool_name
                        in self._external_tool_schemas
                    ):
                        if external_tool_call_requests is None:
                            external_tool_call_requests = []
                        external_tool_call_requests.append(tool_call_request)
                    else:
                        tool_call_records.append(
                            self._execute_tool(tool_call_request)
                        )

                # If we found external tool calls, break the loop
                if external_tool_call_requests:
                    break

                if self.single_iteration:
                    break

                # If we're still here, continue the loop
                continue

            break

        self._format_response_if_needed(response, response_format)
        self._record_final_output(response.output_messages)

        return self._convert_to_chatagent_response(
            response,
            tool_call_records,
            accumulated_context_tokens,
            external_tool_call_requests,
            step_token_usage["prompt_tokens"],
            step_token_usage["completion_tokens"],
            step_token_usage["total_tokens"],
        )

    @property
    def chat_history(self) -> List[OpenAIMessage]:
        openai_messages, _ = self.memory.get_context()
        return openai_messages

<<<<<<< HEAD
    def astep(
=======
    @observe()
    async def astep(
>>>>>>> f8b23fc9
        self,
        input_message: Union[BaseMessage, str],
        response_format: Optional[Type[BaseModel]] = None,
    ) -> Union[Awaitable[ChatAgentResponse], AsyncStreamingChatAgentResponse]:
        r"""Performs a single step in the chat session by generating a response
        to the input message. This agent step can call async function calls.

        Args:
            input_message (Union[BaseMessage, str]): The input message to the
                agent. For BaseMessage input, its `role` field that specifies
                the role at backend may be either `user` or `assistant` but it
                will be set to `user` anyway since for the self agent any
                incoming message is external. For str input, the `role_name`
                would be `User`.
            response_format (Optional[Type[BaseModel]], optional): A pydantic
                model class that includes value types and field descriptions
                used to generate a structured response by LLM. This schema
                helps in defining the expected output format. (default:
                :obj:`None`)
        Returns:
<<<<<<< HEAD
            Union[Awaitable[ChatAgentResponse], AsyncStreamingChatAgentResponse]:
                If stream is False, returns an awaitable ChatAgentResponse.
                If stream is True, returns an AsyncStreamingChatAgentResponse
                that can be awaited for the final result or async iterated
                for streaming updates.
        """  # noqa: E501

        stream = self.model_backend.model_config_dict.get("stream", False)
        if stream:
            # Return wrapped async generator that is awaitable
            async_generator = self._astream(input_message, response_format)
            return AsyncStreamingChatAgentResponse(async_generator)
        else:
            return self._astep_non_streaming_task(
                input_message, response_format
            )

    async def _astep_non_streaming_task(
        self,
        input_message: Union[BaseMessage, str],
        response_format: Optional[Type[BaseModel]] = None,
    ) -> ChatAgentResponse:
        r"""Internal async method for non-streaming astep logic."""
=======
            ChatAgentResponse: A struct containing the output messages,
                a boolean indicating whether the chat session has terminated,
                and information about the chat session.
        """
        try:
            from camel.utils.langfuse import set_current_agent_session_id

            set_current_agent_session_id(self.agent_id)
        except ImportError:
            pass  # Langfuse not available
>>>>>>> f8b23fc9

        if isinstance(input_message, str):
            input_message = BaseMessage.make_user_message(
                role_name="User", content=input_message
            )

        self.update_memory(input_message, OpenAIBackendRole.USER)

        tool_call_records: List[ToolCallingRecord] = []
        external_tool_call_requests: Optional[List[ToolCallRequest]] = None
        while True:
            try:
                openai_messages, num_tokens = self.memory.get_context()
            except RuntimeError as e:
                return self._step_terminate(
                    e.args[1], tool_call_records, "max_tokens_exceeded"
                )

            response = await self._aget_model_response(
                openai_messages,
                num_tokens,
                response_format,
                self._get_full_tool_schemas(),
            )

            # Terminate Agent if stop_event is set
            if self.stop_event and self.stop_event.is_set():
                # Use the _step_terminate to terminate the agent with reason
                return self._step_terminate(
                    num_tokens, tool_call_records, "termination_triggered"
                )

            if tool_call_requests := response.tool_call_requests:
                # Process all tool calls
                for tool_call_request in tool_call_requests:
                    if (
                        tool_call_request.tool_name
                        in self._external_tool_schemas
                    ):
                        if external_tool_call_requests is None:
                            external_tool_call_requests = []
                        external_tool_call_requests.append(tool_call_request)
                    else:
                        tool_call_record = await self._aexecute_tool(
                            tool_call_request
                        )
                        tool_call_records.append(tool_call_record)

                # If we found an external tool call, break the loop
                if external_tool_call_requests:
                    break

                if self.single_iteration:
                    break

                # If we're still here, continue the loop
                continue

            break

        await self._aformat_response_if_needed(response, response_format)
        self._record_final_output(response.output_messages)

        return self._convert_to_chatagent_response(
            response,
            tool_call_records,
            num_tokens,
            external_tool_call_requests,
        )

    def _create_token_usage_tracker(self) -> Dict[str, int]:
        r"""Creates a fresh token usage tracker for a step.

        Returns:
            Dict[str, int]: A dictionary for tracking token usage.
        """
        return {"prompt_tokens": 0, "completion_tokens": 0, "total_tokens": 0}

    def _update_token_usage_tracker(
        self, tracker: Dict[str, int], usage_dict: Dict[str, int]
    ) -> None:
        r"""Updates a token usage tracker with values from a usage dictionary.

        Args:
            tracker (Dict[str, int]): The token usage tracker to update.
            usage_dict (Dict[str, int]): The usage dictionary with new values.
        """
        tracker["prompt_tokens"] += usage_dict.get("prompt_tokens", 0)
        tracker["completion_tokens"] += usage_dict.get("completion_tokens", 0)
        tracker["total_tokens"] += usage_dict.get("total_tokens", 0)

    def _convert_to_chatagent_response(
        self,
        response: ModelResponse,
        tool_call_records: List[ToolCallingRecord],
        num_tokens: int,  # Context tokens from the last call in step
        external_tool_call_requests: Optional[List[ToolCallRequest]],
        step_api_prompt_tokens: int = 0,
        step_api_completion_tokens: int = 0,
        step_api_total_tokens: int = 0,
    ) -> ChatAgentResponse:
        r"""Parse the final model response into the chat agent response."""
        # Create usage_dict for the current step's API calls
        step_api_usage_dict = {
            "prompt_tokens": step_api_prompt_tokens,
            "completion_tokens": step_api_completion_tokens,
            "total_tokens": step_api_total_tokens,
        }

        info = self._step_get_info(
            response.output_messages,
            response.finish_reasons,
            step_api_usage_dict,  # Pass step-specific API usage here
            response.response_id,
            tool_call_records,
            num_tokens,  # This is context tokens, not API usage
            external_tool_call_requests,
        )

        return ChatAgentResponse(
            msgs=response.output_messages,
            terminated=self.terminated,
            info=info,
        )

    def _record_final_output(self, output_messages: List[BaseMessage]) -> None:
        r"""Log final messages or warnings about multiple responses."""
        if len(output_messages) == 1:
            self.record_message(output_messages[0])
        else:
            logger.warning(
                "Multiple messages returned in `step()`. Record "
                "selected message manually using `record_message()`."
            )

    def _get_model_response(
        self,
        openai_messages: List[OpenAIMessage],
        num_tokens: int,
        response_format: Optional[Type[BaseModel]] = None,
        tool_schemas: Optional[List[Dict[str, Any]]] = None,
    ) -> ModelResponse:
        r"""Internal function for agent step model response."""

        response = None
        try:
            response = self.model_backend.run(
                openai_messages, response_format, tool_schemas or None
            )
        except Exception as exc:
            logger.error(
                f"An error occurred while running model "
                f"{self.model_backend.model_type}, "
                f"index: {self.model_backend.current_model_index}",
                exc_info=exc,
            )
            error_info = str(exc)

        if not response and self.model_backend.num_models > 1:
            raise ModelProcessingError(
                "Unable to process messages: none of the provided models "
                "run successfully."
            )
        elif not response:
            raise ModelProcessingError(
                f"Unable to process messages: the only provided model "
                f"did not run successfully. Error: {error_info}"
            )

        sanitized_messages = self._sanitize_messages_for_logging(
            openai_messages
        )
        logger.info(
            f"Model {self.model_backend.model_type}, "
            f"index {self.model_backend.current_model_index}, "
            f"processed these messages: {sanitized_messages}"
        )

        if isinstance(response, ChatCompletion):
            return self._handle_batch_response(response)
        else:
            return self._handle_stream_response(response, num_tokens)

    async def _aget_model_response(
        self,
        openai_messages: List[OpenAIMessage],
        num_tokens: int,
        response_format: Optional[Type[BaseModel]] = None,
        tool_schemas: Optional[List[Dict[str, Any]]] = None,
    ) -> ModelResponse:
        r"""Internal function for agent step model response."""

        response = None
        try:
            response = await self.model_backend.arun(
                openai_messages, response_format, tool_schemas or None
            )
        except Exception as exc:
            logger.error(
                f"An error occurred while running model "
                f"{self.model_backend.model_type}, "
                f"index: {self.model_backend.current_model_index}",
                exc_info=exc,
            )
            error_info = str(exc)

        if not response and self.model_backend.num_models > 1:
            raise ModelProcessingError(
                "Unable to process messages: none of the provided models "
                "run successfully."
            )
        elif not response:
            raise ModelProcessingError(
                f"Unable to process messages: the only provided model "
                f"did not run successfully. Error: {error_info}"
            )

        sanitized_messages = self._sanitize_messages_for_logging(
            openai_messages
        )
        logger.info(
            f"Model {self.model_backend.model_type}, "
            f"index {self.model_backend.current_model_index}, "
            f"processed these messages: {sanitized_messages}"
        )

        if isinstance(response, ChatCompletion):
            return self._handle_batch_response(response)
        else:
            return await self._ahandle_stream_response(response, num_tokens)

    def _sanitize_messages_for_logging(self, messages):
        r"""Sanitize OpenAI messages for logging by replacing base64 image
        data with a simple message and a link to view the image.

        Args:
            messages (List[OpenAIMessage]): The OpenAI messages to sanitize.

        Returns:
            List[OpenAIMessage]: The sanitized OpenAI messages.
        """
        import hashlib
        import os
        import re
        import tempfile

        # Create a copy of messages for logging to avoid modifying the
        # original messages
        sanitized_messages = []
        for msg in messages:
            if isinstance(msg, dict):
                sanitized_msg = msg.copy()
                # Check if content is a list (multimodal content with images)
                if isinstance(sanitized_msg.get('content'), list):
                    content_list = []
                    for item in sanitized_msg['content']:
                        if (
                            isinstance(item, dict)
                            and item.get('type') == 'image_url'
                        ):
                            # Handle image URL
                            image_url = item.get('image_url', {}).get(
                                'url', ''
                            )
                            if image_url and image_url.startswith(
                                'data:image'
                            ):
                                # Extract image data and format
                                match = re.match(
                                    r'data:image/([^;]+);base64,(.+)',
                                    image_url,
                                )
                                if match:
                                    img_format, base64_data = match.groups()

                                    # Create a hash of the image data to use
                                    # as filename
                                    img_hash = hashlib.md5(
                                        base64_data[:100].encode()
                                    ).hexdigest()[:10]
                                    img_filename = (
                                        f"image_{img_hash}.{img_format}"
                                    )

                                    # Save image to temp directory for viewing
                                    try:
                                        import base64

                                        temp_dir = tempfile.gettempdir()
                                        img_path = os.path.join(
                                            temp_dir, img_filename
                                        )

                                        # Only save if file doesn't exist
                                        if not os.path.exists(img_path):
                                            with open(img_path, 'wb') as f:
                                                f.write(
                                                    base64.b64decode(
                                                        base64_data
                                                    )
                                                )

                                        # Create a file:// URL that can be
                                        # opened
                                        file_url = f"file://{img_path}"

                                        content_list.append(
                                            {
                                                'type': 'image_url',
                                                'image_url': {
                                                    'url': f'{file_url}',
                                                    'detail': item.get(
                                                        'image_url', {}
                                                    ).get('detail', 'auto'),
                                                },
                                            }
                                        )
                                    except Exception as e:
                                        # If saving fails, fall back to simple
                                        # message
                                        content_list.append(
                                            {
                                                'type': 'image_url',
                                                'image_url': {
                                                    'url': '[base64 '
                                                    + 'image - error saving: '
                                                    + str(e)
                                                    + ']',
                                                    'detail': item.get(
                                                        'image_url', {}
                                                    ).get('detail', 'auto'),
                                                },
                                            }
                                        )
                                else:
                                    # If regex fails, fall back to simple
                                    # message
                                    content_list.append(
                                        {
                                            'type': 'image_url',
                                            'image_url': {
                                                'url': '[base64 '
                                                + 'image - invalid format]',
                                                'detail': item.get(
                                                    'image_url', {}
                                                ).get('detail', 'auto'),
                                            },
                                        }
                                    )
                            else:
                                content_list.append(item)
                        else:
                            content_list.append(item)
                    sanitized_msg['content'] = content_list
                sanitized_messages.append(sanitized_msg)
            else:
                sanitized_messages.append(msg)
        return sanitized_messages

    def _step_get_info(
        self,
        output_messages: List[BaseMessage],
        finish_reasons: List[str],
        usage_dict: Dict[str, int],
        response_id: str,
        tool_calls: List[ToolCallingRecord],
        num_tokens: int,
        external_tool_call_requests: Optional[List[ToolCallRequest]] = None,
    ) -> Dict[str, Any]:
        r"""Process the output of a chat step and gather information about the
        step.

        This method checks for termination conditions, updates the agent's
        state, and collects information about the chat step, including tool
        calls and termination reasons.

        Args:
            output_messages (List[BaseMessage]): The messages generated in
                this step.
            finish_reasons (List[str]): The reasons for finishing the
                generation for each message.
            usage_dict (Dict[str, int]): Dictionary containing token usage
                information.
            response_id (str): The ID of the response from the model.
            tool_calls (List[ToolCallingRecord]): Records of function calls
                made during this step.
            num_tokens (int): The number of tokens used in this step.
            external_tool_call_request (Optional[ToolCallRequest]): The
                request for external tool call.

        Returns:
            Dict[str, Any]: A dictionary containing information about the chat
                step, including termination status, reasons, and tool call
                information.

        Note:
            This method iterates over all response terminators and checks if
            any of them signal termination. If a terminator signals
            termination, the agent's state is updated accordingly, and the
            termination reason is recorded.
        """
        termination = [
            terminator.is_terminated(output_messages)
            for terminator in self.response_terminators
        ]
        # Terminate the agent if any of the terminator terminates
        self.terminated, termination_reason = next(
            (
                (terminated, termination_reason)
                for terminated, termination_reason in termination
                if terminated
            ),
            (False, None),
        )
        # For now only retain the first termination reason
        if self.terminated and termination_reason is not None:
            finish_reasons = [termination_reason] * len(finish_reasons)

        return get_info_dict(
            response_id,
            usage_dict,
            finish_reasons,
            num_tokens,
            tool_calls,
            external_tool_call_requests,
        )

    def _handle_batch_response(
        self, response: ChatCompletion
    ) -> ModelResponse:
        r"""Process a batch response from the model and extract the necessary
        information.

        Args:
            response (ChatCompletion): Model response.

        Returns:
            _ModelResponse: parsed model response.
        """
        output_messages: List[BaseMessage] = []
        for choice in response.choices:
            # Skip messages with no meaningful content
            if (
                choice.message.content is None
                or choice.message.content.strip() == ""
            ) and not choice.message.tool_calls:
                continue

            meta_dict = {}
            if logprobs_info := handle_logprobs(choice):
                meta_dict["logprobs_info"] = logprobs_info

            chat_message = BaseMessage(
                role_name=self.role_name,
                role_type=self.role_type,
                meta_dict=meta_dict,
                content=choice.message.content or "",
                parsed=getattr(choice.message, "parsed", None),
            )

            output_messages.append(chat_message)

        finish_reasons = [
            str(choice.finish_reason) for choice in response.choices
        ]

        usage = {}
        if response.usage is not None:
            usage = safe_model_dump(response.usage)

        tool_call_requests: Optional[List[ToolCallRequest]] = None
        if tool_calls := response.choices[0].message.tool_calls:
            tool_call_requests = []
            for tool_call in tool_calls:
                tool_name = tool_call.function.name
                tool_call_id = tool_call.id
                args = json.loads(tool_call.function.arguments)
                tool_call_request = ToolCallRequest(
                    tool_name=tool_name, args=args, tool_call_id=tool_call_id
                )
                tool_call_requests.append(tool_call_request)

        return ModelResponse(
            response=response,
            tool_call_requests=tool_call_requests,
            output_messages=output_messages,
            finish_reasons=finish_reasons,
            usage_dict=usage,
            response_id=response.id or "",
        )

    def _handle_stream_response(
        self,
        response: Stream[ChatCompletionChunk],
        prompt_tokens: int,
    ) -> ModelResponse:
        r"""Process a stream response from the model and extract the necessary
        information.

        Args:
            response (dict): Model response.
            prompt_tokens (int): Number of input prompt tokens.

        Returns:
            _ModelResponse: a parsed model response.
        """
        content_dict: defaultdict = defaultdict(lambda: "")
        finish_reasons_dict: defaultdict = defaultdict(lambda: "")
        output_messages: List[BaseMessage] = []
        response_id: str = ""
        # All choices in one response share one role
        for chunk in response:
            # Some model platforms like siliconflow may return None for the
            # chunk.id
            response_id = chunk.id if chunk.id else str(uuid.uuid4())
            self._handle_chunk(
                chunk, content_dict, finish_reasons_dict, output_messages
            )
        finish_reasons = [
            finish_reasons_dict[i] for i in range(len(finish_reasons_dict))
        ]
        usage_dict = self.get_usage_dict(output_messages, prompt_tokens)

        # TODO: Handle tool calls
        return ModelResponse(
            response=response,
            tool_call_requests=None,
            output_messages=output_messages,
            finish_reasons=finish_reasons,
            usage_dict=usage_dict,
            response_id=response_id,
        )

    async def _ahandle_stream_response(
        self,
        response: AsyncStream[ChatCompletionChunk],
        prompt_tokens: int,
    ) -> ModelResponse:
        r"""Process a stream response from the model and extract the necessary
        information.

        Args:
            response (dict): Model response.
            prompt_tokens (int): Number of input prompt tokens.

        Returns:
            _ModelResponse: a parsed model response.
        """
        content_dict: defaultdict = defaultdict(lambda: "")
        finish_reasons_dict: defaultdict = defaultdict(lambda: "")
        output_messages: List[BaseMessage] = []
        response_id: str = ""
        # All choices in one response share one role
        async for chunk in response:
            # Some model platforms like siliconflow may return None for the
            # chunk.id
            response_id = chunk.id if chunk.id else str(uuid.uuid4())
            self._handle_chunk(
                chunk, content_dict, finish_reasons_dict, output_messages
            )
        finish_reasons = [
            finish_reasons_dict[i] for i in range(len(finish_reasons_dict))
        ]
        usage_dict = self.get_usage_dict(output_messages, prompt_tokens)

        # TODO: Handle tool calls
        return ModelResponse(
            response=response,
            tool_call_requests=None,
            output_messages=output_messages,
            finish_reasons=finish_reasons,
            usage_dict=usage_dict,
            response_id=response_id,
        )

    def _handle_chunk(
        self,
        chunk: ChatCompletionChunk,
        content_dict: defaultdict,
        finish_reasons_dict: defaultdict,
        output_messages: List[BaseMessage],
    ) -> None:
        r"""Handle a chunk of the model response."""
        for choice in chunk.choices:
            index = choice.index
            delta = choice.delta
            if delta.content is not None:
                content_dict[index] += delta.content

            if not choice.finish_reason:
                continue

            finish_reasons_dict[index] = choice.finish_reason
            chat_message = BaseMessage(
                role_name=self.role_name,
                role_type=self.role_type,
                meta_dict=dict(),
                content=content_dict[index],
            )
            output_messages.append(chat_message)

    def _step_terminate(
        self,
        num_tokens: int,
        tool_calls: List[ToolCallingRecord],
        termination_reason: str,
    ) -> ChatAgentResponse:
        r"""Create a response when the agent execution is terminated.

        This method is called when the agent needs to terminate its execution
        due to various reasons such as token limit exceeded, or other
        termination conditions. It creates a response with empty messages but
        includes termination information in the info dictionary.

        Args:
            num_tokens (int): Number of tokens in the messages.
            tool_calls (List[ToolCallingRecord]): List of information
                objects of functions called in the current step.
            termination_reason (str): String describing the reason for
                termination.

        Returns:
            ChatAgentResponse: A response object with empty message list,
                terminated flag set to True, and an info dictionary containing
                termination details, token counts, and tool call information.
        """
        self.terminated = True

        info = get_info_dict(
            None,
            None,
            [termination_reason],
            num_tokens,
            tool_calls,
        )

        return ChatAgentResponse(
            msgs=[],
            terminated=self.terminated,
            info=info,
        )

    def _execute_tool(
        self,
        tool_call_request: ToolCallRequest,
    ) -> ToolCallingRecord:
        r"""Execute the tool with arguments following the model's response.

        Args:
            tool_call_request (_ToolCallRequest): The tool call request.

        Returns:
            FunctionCallingRecord: A struct for logging information about this
                function call.
        """
        func_name = tool_call_request.tool_name
        args = tool_call_request.args
        tool_call_id = tool_call_request.tool_call_id
        tool = self._internal_tools[func_name]
        try:
            result = tool(**args)
        except Exception as e:
            # Capture the error message to prevent framework crash
            error_msg = f"Error executing tool '{func_name}': {e!s}"
            result = {"error": error_msg}
            logging.warning(error_msg)

        return self._record_tool_calling(func_name, args, result, tool_call_id)

    async def _aexecute_tool(
        self,
        tool_call_request: ToolCallRequest,
    ) -> ToolCallingRecord:
        func_name = tool_call_request.tool_name
        args = tool_call_request.args
        tool_call_id = tool_call_request.tool_call_id
        tool = self._internal_tools[func_name]
        import asyncio

        try:
            # Try different invocation paths in order of preference
            if hasattr(tool, 'func') and hasattr(tool.func, 'async_call'):
                # Case: FunctionTool wrapping an MCP tool
                result = await tool.func.async_call(**args)

            elif hasattr(tool, 'async_call') and callable(tool.async_call):
                # Case: tool itself has async_call
                result = await tool.async_call(**args)

            elif hasattr(tool, 'func') and asyncio.iscoroutinefunction(
                tool.func
            ):
                # Case: tool wraps a direct async function
                result = await tool.func(**args)

            elif asyncio.iscoroutinefunction(tool):
                # Case: tool is itself a coroutine function
                result = await tool(**args)

            else:
                # Fallback: synchronous call
                result = tool(**args)

        except Exception as e:
            # Capture the error message to prevent framework crash
            error_msg = f"Error executing async tool '{func_name}': {e!s}"
            result = {"error": error_msg}
            logging.warning(error_msg)

        return self._record_tool_calling(func_name, args, result, tool_call_id)

    def _record_tool_calling(
        self,
        func_name: str,
        args: Dict[str, Any],
        result: Any,
        tool_call_id: str,
    ):
        r"""Record the tool calling information in the memory, and return the
        tool calling record.
        """
        assist_msg = FunctionCallingMessage(
            role_name=self.role_name,
            role_type=self.role_type,
            meta_dict=None,
            content="",
            func_name=func_name,
            args=args,
            tool_call_id=tool_call_id,
        )
        func_msg = FunctionCallingMessage(
            role_name=self.role_name,
            role_type=self.role_type,
            meta_dict=None,
            content="",
            func_name=func_name,
            result=result,
            tool_call_id=tool_call_id,
        )

        # Use precise timestamps to ensure correct ordering
        # This ensures the assistant message (tool call) always appears before
        # the function message (tool result) in the conversation context
        # Use time.time_ns() for nanosecond precision to avoid collisions
        import time

        current_time_ns = time.time_ns()
        base_timestamp = current_time_ns / 1_000_000_000  # Convert to seconds

        self.update_memory(
            assist_msg, OpenAIBackendRole.ASSISTANT, timestamp=base_timestamp
        )

        # Add minimal increment to ensure function message comes after
        self.update_memory(
            func_msg,
            OpenAIBackendRole.FUNCTION,
            timestamp=base_timestamp + 1e-6,
        )

        # Record information about this tool call
        tool_record = ToolCallingRecord(
            tool_name=func_name,
            args=args,
            result=result,
            tool_call_id=tool_call_id,
        )

        return tool_record

    def _stream(
        self,
        input_message: Union[BaseMessage, str],
        response_format: Optional[Type[BaseModel]] = None,
    ) -> Generator[ChatAgentResponse, None, None]:
        r"""Executes a streaming step in the chat session, yielding
        intermediate responses as they are generated.

        Args:
            input_message (Union[BaseMessage, str]): The input message for the
                agent.
            response_format (Optional[Type[BaseModel]], optional): A Pydantic
                model defining the expected structure of the response.

        Yields:
            ChatAgentResponse: Intermediate responses containing partial
                content, tool calls, and other information as they become
                available.
        """
        # Convert input message to BaseMessage if necessary
        if isinstance(input_message, str):
            input_message = BaseMessage.make_user_message(
                role_name="User", content=input_message
            )

        # Add user input to memory
        self.update_memory(input_message, OpenAIBackendRole.USER)

        # Get context for streaming
        try:
            openai_messages, num_tokens = self.memory.get_context()
        except RuntimeError as e:
            yield self._step_terminate(e.args[1], [], "max_tokens_exceeded")
            return

        # Start streaming response
        yield from self._stream_response(
            openai_messages, num_tokens, response_format
        )

    def _stream_response(
        self,
        openai_messages: List[OpenAIMessage],
        num_tokens: int,
        response_format: Optional[Type[BaseModel]] = None,
    ) -> Generator[ChatAgentResponse, None, None]:
        r"""Internal method to handle streaming responses with tool calls."""

        tool_call_records: List[ToolCallingRecord] = []
        accumulated_tool_calls: Dict[str, Any] = {}
        step_token_usage = self._create_token_usage_tracker()

        # Create content accumulator for proper content management
        content_accumulator = StreamContentAccumulator()

        while True:
            # Check termination condition
            if self.stop_event and self.stop_event.is_set():
                yield self._step_terminate(
                    num_tokens, tool_call_records, "termination_triggered"
                )
                return

            # Get streaming response from model
            try:
                response = self.model_backend.run(
                    openai_messages,
                    response_format,
                    self._get_full_tool_schemas() or None,
                )
            except Exception as exc:
                logger.error(
                    f"Error in streaming model response: {exc}", exc_info=exc
                )
                yield self._create_error_response(str(exc), tool_call_records)
                return

            # Handle streaming response
            if isinstance(response, Stream):
                (
                    stream_completed,
                    tool_calls_complete,
                ) = yield from self._process_stream_chunks_with_accumulator(
                    response,
                    content_accumulator,
                    accumulated_tool_calls,
                    tool_call_records,
                    step_token_usage,
                    response_format,
                )

                if tool_calls_complete:
                    # Clear completed tool calls
                    accumulated_tool_calls.clear()

                    # If we executed tools and not in
                    # single iteration mode, continue
                    if tool_call_records and not self.single_iteration:
                        # Update messages with tool results for next iteration
                        try:
                            openai_messages, num_tokens = (
                                self.memory.get_context()
                            )
                        except RuntimeError as e:
                            yield self._step_terminate(
                                e.args[1],
                                tool_call_records,
                                "max_tokens_exceeded",
                            )
                            return
                        # Reset streaming content for next iteration
                        content_accumulator.reset_streaming_content()
                        continue
                    else:
                        break
                else:
                    # Stream completed without tool calls
                    break
            elif hasattr(response, '__enter__') and hasattr(
                response, '__exit__'
            ):
                # Handle structured output stream (ChatCompletionStreamManager)
                with response as stream:
                    parsed_object = None

                    for event in stream:
                        if event.type == "content.delta":
                            if event.delta:
                                # Use accumulator for proper content management
                                partial_response = self._create_streaming_response_with_accumulator(  # noqa: E501
                                    content_accumulator,
                                    event.delta,
                                    step_token_usage,
                                    tool_call_records=tool_call_records.copy(),
                                )
                                yield partial_response

                        elif event.type == "content.done":
                            parsed_object = event.parsed
                            break
                        elif event.type == "error":
                            logger.error(
                                f"Error in structured stream: {event.error}"
                            )
                            yield self._create_error_response(
                                str(event.error), tool_call_records
                            )
                            return

                    # Get final completion and record final message
                    try:
                        final_completion = stream.get_final_completion()
                        final_content = (
                            final_completion.choices[0].message.content or ""
                        )

                        final_message = BaseMessage(
                            role_name=self.role_name,
                            role_type=self.role_type,
                            meta_dict={},
                            content=final_content,
                            parsed=parsed_object,
                        )

                        self.record_message(final_message)

                        # Create final response
                        final_response = ChatAgentResponse(
                            msgs=[final_message],
                            terminated=False,
                            info={
                                "id": final_completion.id or "",
                                "usage": safe_model_dump(
                                    final_completion.usage
                                )
                                if final_completion.usage
                                else {},
                                "finish_reasons": [
                                    choice.finish_reason or "stop"
                                    for choice in final_completion.choices
                                ],
                                "num_tokens": len(final_content.split()),
                                "tool_calls": tool_call_records,
                                "external_tool_requests": None,
                                "streaming": False,
                                "partial": False,
                            },
                        )
                        yield final_response
                        break

                    except Exception as e:
                        logger.error(f"Error getting final completion: {e}")
                        yield self._create_error_response(
                            str(e), tool_call_records
                        )
                        return
            else:
                # Handle non-streaming response (fallback)
                model_response = self._handle_batch_response(response)
                yield self._convert_to_chatagent_response(
                    model_response,
                    tool_call_records,
                    num_tokens,
                    None,
                    model_response.usage_dict.get("prompt_tokens", 0),
                    model_response.usage_dict.get("completion_tokens", 0),
                    model_response.usage_dict.get("total_tokens", 0),
                )
                break

    def _process_stream_chunks_with_accumulator(
        self,
        stream: Stream[ChatCompletionChunk],
        content_accumulator: StreamContentAccumulator,
        accumulated_tool_calls: Dict[str, Any],
        tool_call_records: List[ToolCallingRecord],
        step_token_usage: Dict[str, int],
        response_format: Optional[Type[BaseModel]] = None,
    ) -> Generator[ChatAgentResponse, None, Tuple[bool, bool]]:
        r"""Process streaming chunks with content accumulator."""

        tool_calls_complete = False
        stream_completed = False

        for chunk in stream:
            # Update token usage if available
            if chunk.usage:
                self._update_token_usage_tracker(
                    step_token_usage, safe_model_dump(chunk.usage)
                )

            # Process chunk delta
            if chunk.choices and len(chunk.choices) > 0:
                choice = chunk.choices[0]
                delta = choice.delta

                # Handle content streaming
                if delta.content:
                    # Use accumulator for proper content management
                    partial_response = (
                        self._create_streaming_response_with_accumulator(
                            content_accumulator,
                            delta.content,
                            step_token_usage,
                            getattr(chunk, 'id', ''),
                            tool_call_records.copy(),
                        )
                    )
                    yield partial_response

                # Handle tool calls streaming
                if delta.tool_calls:
                    tool_calls_complete = self._accumulate_tool_calls(
                        delta.tool_calls, accumulated_tool_calls
                    )

                # Check if stream is complete
                if choice.finish_reason:
                    stream_completed = True

                    # If we have complete tool calls, execute them with
                    # sync status updates
                    if accumulated_tool_calls:
                        # Record assistant message with tool calls first
                        self._record_assistant_tool_calls_message(
                            accumulated_tool_calls,
                            content_accumulator.get_full_content(),
                        )

                        # Execute tools synchronously with
                        # optimized status updates
                        for (
                            status_response
                        ) in self._execute_tools_sync_with_status_accumulator(
                            accumulated_tool_calls,
                            content_accumulator,
                            step_token_usage,
                            tool_call_records,
                        ):
                            yield status_response

                        # Yield "Sending back result to model" status
                        if tool_call_records:
                            sending_status = self._create_tool_status_response_with_accumulator(  # noqa: E501
                                content_accumulator,
                                "\n---------\n\nSending back result to model\n\n",  # noqa: E501
                                "tool_sending",
                                step_token_usage,
                            )
                            yield sending_status

                    # Record final message only if we have content AND no tool
                    # calls. If there are tool calls, _record_tool_calling
                    # will handle message recording.
                    final_content = content_accumulator.get_full_content()
                    if final_content.strip() and not accumulated_tool_calls:
                        final_message = BaseMessage(
                            role_name=self.role_name,
                            role_type=self.role_type,
                            meta_dict={},
                            content=final_content,
                        )

                        if response_format:
                            self._try_format_message(
                                final_message, response_format
                            )

                        self.record_message(final_message)
                    break

        return stream_completed, tool_calls_complete

    def _accumulate_tool_calls(
        self,
        tool_call_deltas: List[Any],
        accumulated_tool_calls: Dict[str, Any],
    ) -> bool:
        r"""Accumulate tool call chunks and return True when
        any tool call is complete.

        Args:
            tool_call_deltas (List[Any]): List of tool call deltas.
            accumulated_tool_calls (Dict[str, Any]): Dictionary of accumulated
                tool calls.

        Returns:
            bool: True if any tool call is complete, False otherwise.
        """

        for delta_tool_call in tool_call_deltas:
            index = delta_tool_call.index
            tool_call_id = getattr(delta_tool_call, 'id', None)

            # Initialize tool call entry if not exists
            if index not in accumulated_tool_calls:
                accumulated_tool_calls[index] = {
                    'id': '',
                    'type': 'function',
                    'function': {'name': '', 'arguments': ''},
                    'complete': False,
                }

            tool_call_entry = accumulated_tool_calls[index]

            # Accumulate tool call data
            if tool_call_id:
                tool_call_entry['id'] = (
                    tool_call_id  # Set full ID, don't append
                )

            if (
                hasattr(delta_tool_call, 'function')
                and delta_tool_call.function
            ):
                if delta_tool_call.function.name:
                    tool_call_entry['function']['name'] = (
                        delta_tool_call.function.name
                    )  # Set full name
                if delta_tool_call.function.arguments:
                    tool_call_entry['function']['arguments'] += (
                        delta_tool_call.function.arguments
                    )

        # Check if any tool calls are complete
        any_complete = False
        for _index, tool_call_entry in accumulated_tool_calls.items():
            if (
                tool_call_entry['id']
                and tool_call_entry['function']['name']
                and tool_call_entry['function']['arguments']
            ):
                try:
                    # Try to parse arguments to check completeness
                    json.loads(tool_call_entry['function']['arguments'])
                    tool_call_entry['complete'] = True
                    any_complete = True
                except json.JSONDecodeError:
                    # Arguments not complete yet
                    tool_call_entry['complete'] = False

        return any_complete

    def _execute_tools_sync_with_status_accumulator(
        self,
        accumulated_tool_calls: Dict[str, Any],
        content_accumulator: StreamContentAccumulator,
        step_token_usage: Dict[str, int],
        tool_call_records: List[ToolCallingRecord],
    ) -> Generator[ChatAgentResponse, None, None]:
        r"""Execute multiple tools synchronously with
        proper content accumulation, using threads+queue for
        non-blocking status streaming."""

        def tool_worker(tool_func, args, result_queue, tool_call_data):
            try:
                tool_call_record = self._execute_tool_from_stream_data(
                    tool_call_data
                )
                result_queue.put(tool_call_record)
            except Exception as e:
                logger.error(f"Error in threaded tool execution: {e}")
                result_queue.put(None)

        tool_calls_to_execute = []
        for _tool_call_index, tool_call_data in accumulated_tool_calls.items():
            if tool_call_data.get('complete', False):
                tool_calls_to_execute.append(tool_call_data)

        # Phase 2: Execute tools in threads and yield status while waiting
        for tool_call_data in tool_calls_to_execute:
            function_name = tool_call_data['function']['name']
            try:
                args = json.loads(tool_call_data['function']['arguments'])
            except json.JSONDecodeError:
                args = tool_call_data['function']['arguments']
            result_queue: queue.Queue[Optional[ToolCallingRecord]] = (
                queue.Queue()
            )
            t = threading.Thread(
                target=tool_worker,
                args=(
                    self._internal_tools[function_name],
                    args,
                    result_queue,
                    tool_call_data,
                ),
            )
            t.start()

            status_message = (
                f"\nCalling function: {function_name} "
                f"with arguments:\n{args}\n"
            )
            status_status = self._create_tool_status_response_with_accumulator(
                content_accumulator,
                status_message,
                "tool_calling",
                step_token_usage,
            )
            yield status_status
            # wait for tool thread to finish
            t.join()
            # Tool finished, get result
            tool_call_record = result_queue.get()
            if tool_call_record:
                tool_call_records.append(tool_call_record)
                raw_result = tool_call_record.result
                result_str = str(raw_result)
                status_message = (
                    f"\nFunction output: {result_str}\n---------\n"
                )
                output_status = (
                    self._create_tool_status_response_with_accumulator(
                        content_accumulator,
                        status_message,
                        "tool_output",
                        step_token_usage,
                        [tool_call_record],
                    )
                )
                yield output_status
            else:
                # Error already logged
                continue

    def _execute_tool_from_stream_data(
        self, tool_call_data: Dict[str, Any]
    ) -> Optional[ToolCallingRecord]:
        r"""Execute a tool from accumulated stream data."""

        try:
            function_name = tool_call_data['function']['name']
            args = json.loads(tool_call_data['function']['arguments'])
            tool_call_id = tool_call_data['id']

            if function_name in self._internal_tools:
                tool = self._internal_tools[function_name]
                try:
                    result = tool(**args)

                    # Only record the tool response message, not the assistant
                    # message assistant message with tool_calls was already
                    # recorded in _record_assistant_tool_calls_message
                    func_msg = FunctionCallingMessage(
                        role_name=self.role_name,
                        role_type=self.role_type,
                        meta_dict=None,
                        content="",
                        func_name=function_name,
                        result=result,
                        tool_call_id=tool_call_id,
                    )

                    self.update_memory(func_msg, OpenAIBackendRole.FUNCTION)

                    return ToolCallingRecord(
                        tool_name=function_name,
                        args=args,
                        result=result,
                        tool_call_id=tool_call_id,
                    )

                except Exception as e:
                    error_msg = (
                        f"Error executing tool '{function_name}': {e!s}"
                    )
                    result = {"error": error_msg}
                    logging.warning(error_msg)

                    # Record error response
                    func_msg = FunctionCallingMessage(
                        role_name=self.role_name,
                        role_type=self.role_type,
                        meta_dict=None,
                        content="",
                        func_name=function_name,
                        result=result,
                        tool_call_id=tool_call_id,
                    )

                    self.update_memory(func_msg, OpenAIBackendRole.FUNCTION)

                    return ToolCallingRecord(
                        tool_name=function_name,
                        args=args,
                        result=result,
                        tool_call_id=tool_call_id,
                    )
            else:
                logger.warning(
                    f"Tool '{function_name}' not found in internal tools"
                )
                return None

        except Exception as e:
            logger.error(f"Error processing tool call: {e}")
            return None

    async def _aexecute_tool_from_stream_data(
        self, tool_call_data: Dict[str, Any]
    ) -> Optional[ToolCallingRecord]:
        r"""Async execute a tool from accumulated stream data."""

        try:
            function_name = tool_call_data['function']['name']
            args = json.loads(tool_call_data['function']['arguments'])
            tool_call_id = tool_call_data['id']

            if function_name in self._internal_tools:
                tool = self._internal_tools[function_name]
                try:
                    result = await tool.async_call(**args)

                    # Only record the tool response message, not the assistant
                    # message assistant message with tool_calls was already
                    # recorded in _record_assistant_tool_calls_message
                    func_msg = FunctionCallingMessage(
                        role_name=self.role_name,
                        role_type=self.role_type,
                        meta_dict=None,
                        content="",
                        func_name=function_name,
                        result=result,
                        tool_call_id=tool_call_id,
                    )

                    self.update_memory(func_msg, OpenAIBackendRole.FUNCTION)

                    return ToolCallingRecord(
                        tool_name=function_name,
                        args=args,
                        result=result,
                        tool_call_id=tool_call_id,
                    )

                except Exception as e:
                    error_msg = (
                        f"Error executing async tool '{function_name}': {e!s}"
                    )
                    result = {"error": error_msg}
                    logging.warning(error_msg)

                    # Record error response
                    func_msg = FunctionCallingMessage(
                        role_name=self.role_name,
                        role_type=self.role_type,
                        meta_dict=None,
                        content="",
                        func_name=function_name,
                        result=result,
                        tool_call_id=tool_call_id,
                    )

                    self.update_memory(func_msg, OpenAIBackendRole.FUNCTION)

                    return ToolCallingRecord(
                        tool_name=function_name,
                        args=args,
                        result=result,
                        tool_call_id=tool_call_id,
                    )
            else:
                logger.warning(
                    f"Tool '{function_name}' not found in internal tools"
                )
                return None

        except Exception as e:
            logger.error(f"Error processing async tool call: {e}")
            return None

    def _create_error_response(
        self, error_message: str, tool_call_records: List[ToolCallingRecord]
    ) -> ChatAgentResponse:
        r"""Create an error response for streaming."""

        error_msg = BaseMessage(
            role_name=self.role_name,
            role_type=self.role_type,
            meta_dict={},
            content=f"Error: {error_message}",
        )

        return ChatAgentResponse(
            msgs=[error_msg],
            terminated=True,
            info={
                "error": error_message,
                "tool_calls": tool_call_records,
                "streaming": True,
            },
        )

    async def _astream(
        self,
        input_message: Union[BaseMessage, str],
        response_format: Optional[Type[BaseModel]] = None,
    ) -> AsyncGenerator[ChatAgentResponse, None]:
        r"""Asynchronous version of stream method."""

        # Convert input message to BaseMessage if necessary
        if isinstance(input_message, str):
            input_message = BaseMessage.make_user_message(
                role_name="User", content=input_message
            )

        # Add user input to memory
        self.update_memory(input_message, OpenAIBackendRole.USER)

        # Get context for streaming
        try:
            openai_messages, num_tokens = self.memory.get_context()
        except RuntimeError as e:
            yield self._step_terminate(e.args[1], [], "max_tokens_exceeded")
            return

        # Start async streaming response
        async for response in self._astream_response(
            openai_messages, num_tokens, response_format
        ):
            yield response

    async def _astream_response(
        self,
        openai_messages: List[OpenAIMessage],
        num_tokens: int,
        response_format: Optional[Type[BaseModel]] = None,
    ) -> AsyncGenerator[ChatAgentResponse, None]:
        r"""Async method to handle streaming responses with tool calls."""

        tool_call_records: List[ToolCallingRecord] = []
        accumulated_tool_calls: Dict[str, Any] = {}
        step_token_usage = self._create_token_usage_tracker()

        # Create content accumulator for proper content management
        content_accumulator = StreamContentAccumulator()

        while True:
            # Check termination condition
            if self.stop_event and self.stop_event.is_set():
                yield self._step_terminate(
                    num_tokens, tool_call_records, "termination_triggered"
                )
                return

            # Get async streaming response from model
            try:
                response = await self.model_backend.arun(
                    openai_messages,
                    response_format,
                    self._get_full_tool_schemas() or None,
                )
            except Exception as exc:
                logger.error(
                    f"Error in async streaming model response: {exc}",
                    exc_info=exc,
                )
                yield self._create_error_response(str(exc), tool_call_records)
                return

            # Handle streaming response
            if isinstance(response, AsyncStream):
                stream_completed = False
                tool_calls_complete = False

                # Process chunks and forward them
                async for (
                    item
                ) in self._aprocess_stream_chunks_with_accumulator(
                    response,
                    content_accumulator,
                    accumulated_tool_calls,
                    tool_call_records,
                    step_token_usage,
                    response_format,
                ):
                    if isinstance(item, tuple):
                        # This is the final return value (stream_completed,
                        # tool_calls_complete)
                        stream_completed, tool_calls_complete = item
                        break
                    else:
                        # This is a ChatAgentResponse to be yielded
                        yield item

                if tool_calls_complete:
                    # Clear completed tool calls
                    accumulated_tool_calls.clear()

                    # If we executed tools and not in
                    # single iteration mode, continue
                    if tool_call_records and not self.single_iteration:
                        # Update messages with tool results for next iteration
                        try:
                            openai_messages, num_tokens = (
                                self.memory.get_context()
                            )
                        except RuntimeError as e:
                            yield self._step_terminate(
                                e.args[1],
                                tool_call_records,
                                "max_tokens_exceeded",
                            )
                            return
                        # Reset streaming content for next iteration
                        content_accumulator.reset_streaming_content()
                        continue
                    else:
                        break
                else:
                    # Stream completed without tool calls
                    break
            elif hasattr(response, '__aenter__') and hasattr(
                response, '__aexit__'
            ):
                # Handle structured output stream
                # (AsyncChatCompletionStreamManager)
                async with response as stream:
                    parsed_object = None

                    async for event in stream:
                        if event.type == "content.delta":
                            if event.delta:
                                # Use accumulator for proper content management
                                partial_response = self._create_streaming_response_with_accumulator(  # noqa: E501
                                    content_accumulator,
                                    event.delta,
                                    step_token_usage,
                                    tool_call_records=tool_call_records.copy(),
                                )
                                yield partial_response

                        elif event.type == "content.done":
                            parsed_object = event.parsed
                            break
                        elif event.type == "error":
                            logger.error(
                                f"Error in async structured stream: "
                                f"{event.error}"
                            )
                            yield self._create_error_response(
                                str(event.error), tool_call_records
                            )
                            return

                    # Get final completion and record final message
                    try:
                        final_completion = await stream.get_final_completion()
                        final_content = (
                            final_completion.choices[0].message.content or ""
                        )

                        final_message = BaseMessage(
                            role_name=self.role_name,
                            role_type=self.role_type,
                            meta_dict={},
                            content=final_content,
                            parsed=parsed_object,
                        )

                        self.record_message(final_message)

                        # Create final response
                        final_response = ChatAgentResponse(
                            msgs=[final_message],
                            terminated=False,
                            info={
                                "id": final_completion.id or "",
                                "usage": safe_model_dump(
                                    final_completion.usage
                                )
                                if final_completion.usage
                                else {},
                                "finish_reasons": [
                                    choice.finish_reason or "stop"
                                    for choice in final_completion.choices
                                ],
                                "num_tokens": len(final_content.split()),
                                "tool_calls": tool_call_records,
                                "external_tool_requests": None,
                                "streaming": False,
                                "partial": False,
                            },
                        )
                        yield final_response
                        break

                    except Exception as e:
                        logger.error(
                            f"Error getting async final completion: {e}"
                        )
                        yield self._create_error_response(
                            str(e), tool_call_records
                        )
                        return
            else:
                # Handle non-streaming response (fallback)
                model_response = self._handle_batch_response(response)
                yield self._convert_to_chatagent_response(
                    model_response,
                    tool_call_records,
                    num_tokens,
                    None,
                    model_response.usage_dict.get("prompt_tokens", 0),
                    model_response.usage_dict.get("completion_tokens", 0),
                    model_response.usage_dict.get("total_tokens", 0),
                )
                break

    def _record_assistant_tool_calls_message(
        self, accumulated_tool_calls: Dict[str, Any], content: str = ""
    ) -> None:
        r"""Record the assistant message that contains tool calls.

        This method creates and records an assistant message that includes
        the tool calls information, which is required by OpenAI's API format.
        """
        # Create a BaseMessage with tool_calls information in meta_dict
        # This will be converted to the proper OpenAI format when needed
        tool_calls_list = []
        for tool_call_data in accumulated_tool_calls.values():
            if tool_call_data.get('complete', False):
                tool_call_dict = {
                    "id": tool_call_data["id"],
                    "type": "function",
                    "function": {
                        "name": tool_call_data["function"]["name"],
                        "arguments": tool_call_data["function"]["arguments"],
                    },
                }
                tool_calls_list.append(tool_call_dict)

        # Create an assistant message with tool calls
        assist_msg = BaseMessage(
            role_name=self.role_name,
            role_type=self.role_type,
            meta_dict={"tool_calls": tool_calls_list},
            content=content or "",
        )

        # Record this assistant message
        self.update_memory(assist_msg, OpenAIBackendRole.ASSISTANT)

    async def _aprocess_stream_chunks_with_accumulator(
        self,
        stream: AsyncStream[ChatCompletionChunk],
        content_accumulator: StreamContentAccumulator,
        accumulated_tool_calls: Dict[str, Any],
        tool_call_records: List[ToolCallingRecord],
        step_token_usage: Dict[str, int],
        response_format: Optional[Type[BaseModel]] = None,
    ) -> AsyncGenerator[Union[ChatAgentResponse, Tuple[bool, bool]], None]:
        r"""Async version of process streaming chunks with
        content accumulator."""

        tool_calls_complete = False
        stream_completed = False

        async for chunk in stream:
            # Update token usage if available
            if chunk.usage:
                self._update_token_usage_tracker(
                    step_token_usage, safe_model_dump(chunk.usage)
                )

            # Process chunk delta
            if chunk.choices and len(chunk.choices) > 0:
                choice = chunk.choices[0]
                delta = choice.delta

                # Handle content streaming
                if delta.content:
                    # Use accumulator for proper content management
                    partial_response = (
                        self._create_streaming_response_with_accumulator(
                            content_accumulator,
                            delta.content,
                            step_token_usage,
                            getattr(chunk, 'id', ''),
                            tool_call_records.copy(),
                        )
                    )
                    yield partial_response

                # Handle tool calls streaming
                if delta.tool_calls:
                    tool_calls_complete = self._accumulate_tool_calls(
                        delta.tool_calls, accumulated_tool_calls
                    )

                # Check if stream is complete
                if choice.finish_reason:
                    stream_completed = True

                    # If we have complete tool calls, execute them with
                    # async status updates
                    if accumulated_tool_calls:
                        # Record assistant message with
                        # tool calls first
                        self._record_assistant_tool_calls_message(
                            accumulated_tool_calls,
                            content_accumulator.get_full_content(),
                        )

                        # Execute tools asynchronously with real-time
                        # status updates
                        async for (
                            status_response
                        ) in self._execute_tools_async_with_status_accumulator(
                            accumulated_tool_calls,
                            content_accumulator,
                            step_token_usage,
                            tool_call_records,
                        ):
                            yield status_response

                        # Yield "Sending back result to model" status
                        if tool_call_records:
                            sending_status = self._create_tool_status_response_with_accumulator(  # noqa: E501
                                content_accumulator,
                                "\n---------\n\nSending back result to model\n\n",  # noqa: E501
                                "tool_sending",
                                step_token_usage,
                            )
                            yield sending_status

                    # Record final message only if we have content AND no tool
                    # calls. If there are tool calls, _record_tool_calling
                    # will handle message recording.
                    final_content = content_accumulator.get_full_content()
                    if final_content.strip() and not accumulated_tool_calls:
                        final_message = BaseMessage(
                            role_name=self.role_name,
                            role_type=self.role_type,
                            meta_dict={},
                            content=final_content,
                        )

                        if response_format:
                            self._try_format_message(
                                final_message, response_format
                            )

                        self.record_message(final_message)
                    break

        # Yield the final status as a tuple
        yield (stream_completed, tool_calls_complete)

    async def _execute_tools_async_with_status_accumulator(
        self,
        accumulated_tool_calls: Dict[str, Any],
        content_accumulator: StreamContentAccumulator,
        step_token_usage: Dict[str, int],
        tool_call_records: List[ToolCallingRecord],
    ) -> AsyncGenerator[ChatAgentResponse, None]:
        r"""Execute multiple tools asynchronously with
        proper content accumulation."""
        import asyncio

        # Phase 1: Start all tools and yield "Calling function"
        # statuses immediately
        tool_tasks = []
        for _tool_call_index, tool_call_data in accumulated_tool_calls.items():
            if tool_call_data.get('complete', False):
                function_name = tool_call_data['function']['name']
                try:
                    args = json.loads(tool_call_data['function']['arguments'])
                except json.JSONDecodeError:
                    args = tool_call_data['function']['arguments']

                status_message = (
                    f"\nCalling function: {function_name} "
                    f"with arguments:\n{args}\n"
                )

                # Immediately yield "Calling function" status
                calling_status = (
                    self._create_tool_status_response_with_accumulator(
                        content_accumulator,
                        status_message,
                        "tool_calling",
                        step_token_usage,
                    )
                )
                yield calling_status

                # Start tool execution asynchronously (non-blocking)
                task = asyncio.create_task(
                    self._aexecute_tool_from_stream_data(tool_call_data)
                )
                tool_tasks.append((task, tool_call_data))

        # Phase 2: Wait for tools to complete and yield results as they finish
        if tool_tasks:
            # Use asyncio.as_completed for true async processing
            for completed_task in asyncio.as_completed(
                [task for task, _ in tool_tasks]
            ):
                try:
                    tool_call_record = await completed_task
                    if tool_call_record:
                        # Add to the shared tool_call_records list
                        tool_call_records.append(tool_call_record)

                        # Create output status message
                        raw_result = tool_call_record.result
                        result_str = str(raw_result)
                        status_message = (
                            f"\nFunction output: {result_str}\n---------\n"
                        )

                        # Yield "Function output" status as soon as this
                        # tool completes
                        output_status = (
                            self._create_tool_status_response_with_accumulator(
                                content_accumulator,
                                status_message,
                                "tool_output",
                                step_token_usage,
                                [tool_call_record],
                            )
                        )
                        yield output_status

                except Exception as e:
                    logger.error(f"Error in async tool execution: {e}")

    def _create_tool_status_response_with_accumulator(
        self,
        accumulator: StreamContentAccumulator,
        status_message: str,
        status_type: str,
        step_token_usage: Dict[str, int],
        tool_calls: Optional[List[ToolCallingRecord]] = None,
    ) -> ChatAgentResponse:
        r"""Create a tool status response using content accumulator."""

        # Add this status message to accumulator and get full content
        accumulator.add_tool_status(status_message)
        full_content = accumulator.get_full_content()

        message = BaseMessage(
            role_name=self.role_name,
            role_type=self.role_type,
            meta_dict={},
            content=full_content,
        )

        return ChatAgentResponse(
            msgs=[message],
            terminated=False,
            info={
                "id": "",
                "usage": step_token_usage.copy(),
                "finish_reasons": [status_type],
                "num_tokens": len(full_content.split()),
                "tool_calls": tool_calls or [],
                "external_tool_requests": None,
                "streaming": True,
                "tool_status": status_type,
                "partial": True,
            },
        )

    def _create_streaming_response_with_accumulator(
        self,
        accumulator: StreamContentAccumulator,
        new_content: str,
        step_token_usage: Dict[str, int],
        response_id: str = "",
        tool_call_records: Optional[List[ToolCallingRecord]] = None,
    ) -> ChatAgentResponse:
        r"""Create a streaming response using content accumulator."""

        # Add new content to accumulator and get full content
        accumulator.add_streaming_content(new_content)
        full_content = accumulator.get_full_content()

        message = BaseMessage(
            role_name=self.role_name,
            role_type=self.role_type,
            meta_dict={},
            content=full_content,
        )

        return ChatAgentResponse(
            msgs=[message],
            terminated=False,
            info={
                "id": response_id,
                "usage": step_token_usage.copy(),
                "finish_reasons": ["streaming"],
                "num_tokens": len(full_content.split()),
                "tool_calls": tool_call_records or [],
                "external_tool_requests": None,
                "streaming": True,
                "partial": True,
            },
        )

    def get_usage_dict(
        self, output_messages: List[BaseMessage], prompt_tokens: int
    ) -> Dict[str, int]:
        r"""Get usage dictionary when using the stream mode.

        Args:
            output_messages (list): List of output messages.
            prompt_tokens (int): Number of input prompt tokens.

        Returns:
            dict: Usage dictionary.
        """
        encoding = get_model_encoding(self.model_type.value_for_tiktoken)
        completion_tokens = sum(
            len(encoding.encode(message.content))
            for message in output_messages
        )
        return dict(
            completion_tokens=completion_tokens,
            prompt_tokens=prompt_tokens,
            total_tokens=completion_tokens + prompt_tokens,
        )

    def add_model_scheduling_strategy(self, name: str, strategy_fn: Callable):
        r"""Add a scheduling strategy method provided by user to ModelManger.

        Args:
            name (str): The name of the strategy.
            strategy_fn (Callable): The scheduling strategy function.
        """
        self.model_backend.add_strategy(name, strategy_fn)

    def clone(self, with_memory: bool = False) -> ChatAgent:
        r"""Creates a new instance of :obj:`ChatAgent` with the same
        configuration as the current instance.

        Args:
            with_memory (bool): Whether to copy the memory (conversation
                history) to the new agent. If True, the new agent will have
                the same conversation history. If False, the new agent will
                have a fresh memory with only the system message.
                (default: :obj:`False`)

        Returns:
            ChatAgent: A new instance of :obj:`ChatAgent` with the same
                configuration.
        """
        # Create a new instance with the same configuration
        # If with_memory is True, set system_message to None
        # If with_memory is False, use the original system message
        # To avoid duplicated system memory.
        system_message = None if with_memory else self._original_system_message

        new_agent = ChatAgent(
            system_message=system_message,
            model=self.model_backend.models,  # Pass the existing model_backend
            memory=None,  # clone memory later
            message_window_size=getattr(self.memory, "window_size", None),
            token_limit=getattr(
                self.memory.get_context_creator(), "token_limit", None
            ),
            output_language=self._output_language,
            tools=list(self._internal_tools.values()),
            external_tools=[
                schema for schema in self._external_tool_schemas.values()
            ],
            response_terminators=self.response_terminators,
            scheduling_strategy=self.model_backend.scheduling_strategy.__name__,
            single_iteration=self.single_iteration,
            stop_event=self.stop_event,
        )

        # Copy memory if requested
        if with_memory:
            # Get all records from the current memory
            context_records = self.memory.retrieve()
            # Write them to the new agent's memory
            for context_record in context_records:
                new_agent.memory.write_record(context_record.memory_record)

        return new_agent

    def __repr__(self) -> str:
        r"""Returns a string representation of the :obj:`ChatAgent`.

        Returns:
            str: The string representation of the :obj:`ChatAgent`.
        """
        return (
            f"ChatAgent({self.role_name}, {self.role_type}, {self.model_type})"
        )

    def to_mcp(
        self,
        name: str = "CAMEL-ChatAgent",
        description: str = "A helpful assistant using the CAMEL AI framework.",
        dependencies: Optional[List[str]] = None,
        host: str = "localhost",
        port: int = 8000,
    ):
        r"""Expose this ChatAgent as an MCP server.

        Args:
            name (str): Name of the MCP server.
                (default: :obj:`CAMEL-ChatAgent`)
            description (Optional[List[str]]): Description of the agent. If
                None, a generic description is used. (default: :obj:`A helpful
                assistant using the CAMEL AI framework.`)
            dependencies (Optional[List[str]]): Additional
                dependencies for the MCP server. (default: :obj:`None`)
            host (str): Host to bind to for HTTP transport.
                (default: :obj:`localhost`)
            port (int): Port to bind to for HTTP transport.
                (default: :obj:`8000`)

        Returns:
            FastMCP: An MCP server instance that can be run.
        """
        try:
            from mcp.server.fastmcp import FastMCP
        except ImportError:
            raise ImportError(
                "The 'mcp' package is required to use the to_mcp method. "
                "Install it with 'pip install mcp'."
            )

        # Combine dependencies
        all_dependencies = ["camel-ai[all]"]
        if dependencies:
            all_dependencies.extend(dependencies)

        mcp_server = FastMCP(
            name,
            dependencies=all_dependencies,
            host=host,
            port=port,
        )

        # Store agent reference
        agent_instance = self

        # Define functions first
        async def step(message, response_format=None):
            r"""Execute a single step in the chat session with the agent."""
            format_cls = None
            if response_format:
                format_cls = model_from_json_schema(
                    "DynamicResponseFormat", response_format
                )
            response = await agent_instance.astep(message, format_cls)
            return {
                "status": "success",
                "messages": [msg.to_dict() for msg in response.msgs],
                "terminated": response.terminated,
                "info": response.info,
            }

        # Reset tool
        def reset():
            r"""Reset the chat agent to its initial state."""
            agent_instance.reset()
            return {"status": "success", "message": "Agent reset successfully"}

        # Set language tool
        def set_output_language(language):
            r"""Set the output language for the chat agent."""
            agent_instance.output_language = language
            return {
                "status": "success",
                "message": f"Output language set to '{language}'",
            }

        # Agent info resource and tool
        def get_agent_info():
            r"""Get information about the agent."""
            info = {
                "agent_id": agent_instance.agent_id,
                "model_type": str(agent_instance.model_type),
                "role_name": agent_instance.role_name,
                "role_type": str(agent_instance.role_type),
                "output_language": agent_instance.output_language or "None",
                "description": description,
            }
            return info

        # Chat history resource and tool
        def get_chat_history():
            r"""Get the chat history for the agent."""
            # Convert messages to simple serializable format
            messages = []
            for msg in agent_instance.chat_history:
                # Create a simplified version of each message
                msg_dict = {
                    "role": msg.get("role", ""),
                    "content": msg.get("content", ""),
                }
                # Include function calls if present
                if "function_call" in msg:
                    msg_dict["function_call"] = {
                        "name": msg["function_call"].get("name", ""),
                        "arguments": msg["function_call"].get("arguments", ""),
                    }
                messages.append(msg_dict)
            return messages

        # Available tools resource and tool
        def get_available_tools():
            r"""Get a list of available internal tools."""
            tool_info = {}
            for name, tool in agent_instance.tool_dict.items():
                tool_info[name] = {
                    "name": name,
                    "description": tool.get_function_description() or "",
                    "parameters": [
                        {"name": param_name, "type": str(param_type)}
                        for param_name, param_type in tool.get_parameters().items()  # noqa: E501
                    ],
                }
            return tool_info

        # Now register everything using decorators
        mcp_server.tool()(step)
        mcp_server.tool()(reset)
        mcp_server.tool()(set_output_language)

        mcp_server.resource("agent://")(get_agent_info)
        mcp_server.tool()(get_agent_info)

        mcp_server.resource("history://")(get_chat_history)
        mcp_server.tool()(get_chat_history)

        mcp_server.resource("tools://")(get_available_tools)
        mcp_server.tool()(get_available_tools)

        return mcp_server<|MERGE_RESOLUTION|>--- conflicted
+++ resolved
@@ -1058,12 +1058,8 @@
         openai_messages, _ = self.memory.get_context()
         return openai_messages
 
-<<<<<<< HEAD
+    @observe()
     def astep(
-=======
-    @observe()
-    async def astep(
->>>>>>> f8b23fc9
         self,
         input_message: Union[BaseMessage, str],
         response_format: Optional[Type[BaseModel]] = None,
@@ -1084,7 +1080,6 @@
                 helps in defining the expected output format. (default:
                 :obj:`None`)
         Returns:
-<<<<<<< HEAD
             Union[Awaitable[ChatAgentResponse], AsyncStreamingChatAgentResponse]:
                 If stream is False, returns an awaitable ChatAgentResponse.
                 If stream is True, returns an AsyncStreamingChatAgentResponse
@@ -1092,6 +1087,13 @@
                 for streaming updates.
         """  # noqa: E501
 
+        try:
+            from camel.utils.langfuse import set_current_agent_session_id
+
+            set_current_agent_session_id(self.agent_id)
+        except ImportError:
+            pass  # Langfuse not available
+        
         stream = self.model_backend.model_config_dict.get("stream", False)
         if stream:
             # Return wrapped async generator that is awaitable
@@ -1108,18 +1110,6 @@
         response_format: Optional[Type[BaseModel]] = None,
     ) -> ChatAgentResponse:
         r"""Internal async method for non-streaming astep logic."""
-=======
-            ChatAgentResponse: A struct containing the output messages,
-                a boolean indicating whether the chat session has terminated,
-                and information about the chat session.
-        """
-        try:
-            from camel.utils.langfuse import set_current_agent_session_id
-
-            set_current_agent_session_id(self.agent_id)
-        except ImportError:
-            pass  # Langfuse not available
->>>>>>> f8b23fc9
 
         if isinstance(input_message, str):
             input_message = BaseMessage.make_user_message(
