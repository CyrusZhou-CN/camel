# =========== Copyright 2023 @ CAMEL-AI.org. All Rights Reserved. ===========
# Licensed under the Apache License, Version 2.0 (the “License”);
# you may not use this file except in compliance with the License.
# You may obtain a copy of the License at
#
#     http://www.apache.org/licenses/LICENSE-2.0
#
# Unless required by applicable law or agreed to in writing, software
# distributed under the License is distributed on an “AS IS” BASIS,
# WITHOUT WARRANTIES OR CONDITIONS OF ANY KIND, either express or implied.
# See the License for the specific language governing permissions and
# limitations under the License.
# =========== Copyright 2023 @ CAMEL-AI.org. All Rights Reserved. ===========
from __future__ import annotations

import json
from pydantic import BaseModel
from collections import defaultdict
from dataclasses import dataclass
from typing import TYPE_CHECKING, Any, Callable, Dict, List, Optional, Tuple

from pydantic import BaseModel

from camel.agents.base import BaseAgent
from camel.configs import ChatGPTConfig
from camel.functions import OpenAIFunction
from camel.memories import (
    AgentMemory,
    ChatHistoryMemory,
    MemoryRecord,
    ScoreBasedContextCreator,
)
from camel.messages import BaseMessage, FunctionCallingMessage, OpenAIMessage
from camel.models import BaseModelBackend, ModelFactory
from camel.responses import ChatAgentResponse
from camel.types import (
    ChatCompletion,
    ChatCompletionChunk,
    ModelPlatformType,
    ModelType,
    OpenAIBackendRole,
    RoleType,
)
<<<<<<< HEAD
from camel.utils import get_model_encoding
from camel.utils.commons import (
    parse_pydantic_model_as_openai_tools_schema, 
    find_and_check_subset
)
=======
from camel.utils import (
    Constants,
    func_string_to_callable,
    get_model_encoding,
    get_pydantic_object_schema,
    json_to_function_code,
)

>>>>>>> 6be570c2
if TYPE_CHECKING:
    from openai import Stream

    from camel.terminators import ResponseTerminator


@dataclass(frozen=True)
class FunctionCallingRecord:
    r"""Historical records of functions called in the conversation.

    Attributes:
        func_name (str): The name of the function being called.
        args (Dict[str, Any]): The dictionary of arguments passed to
            the function.
        result (Any): The execution result of calling this function.
    """

    func_name: str
    args: Dict[str, Any]
    result: Any

    def __str__(self) -> str:
        r"""Overridden version of the string function.

        Returns:
            str: Modified string to represent the function calling.
        """

        return (
            f"Function Execution: {self.func_name}\n"
            f"\tArgs: {self.args}\n"
            f"\tResult: {self.result}"
        )


class ChatAgent(BaseAgent):
    r"""Class for managing conversations of CAMEL Chat Agents.

    Args:
        system_message (BaseMessage): The system message for the chat agent.
        model (BaseModelBackend, optional): The model backend to use for
            generating responses. (default: :obj:`OpenAIModel` with
            `GPT_3_5_TURBO`)
        api_key (str, optional): The API key for authenticating with the
            LLM service. Only OpenAI and Anthropic model supported (default:
            :obj:`None`)
        memory (AgentMemory, optional): The agent memory for managing chat
            messages. If `None`, a :obj:`ChatHistoryMemory` will be used.
            (default: :obj:`None`)
        message_window_size (int, optional): The maximum number of previous
            messages to include in the context window. If `None`, no windowing
            is performed. (default: :obj:`None`)
        token_limit (int, optional): The maximum number of tokens in a context.
            The context will be automatically pruned to fulfill the limitation.
            If `None`, it will be set according to the backend model.
            (default: :obj:`None`)
        output_language (str, optional): The language to be output by the
            agent. (default: :obj:`None`)
        tools (List[OpenAIFunction], optional): List of available
            :obj:`OpenAIFunction`. (default: :obj:`None`)
        response_terminators (List[ResponseTerminator], optional): List of
            :obj:`ResponseTerminator` bind to one chat agent.
            (default: :obj:`None`)
    """

    def __init__(
        self,
        system_message: BaseMessage,
        model: Optional[BaseModelBackend] = None,
        api_key: Optional[str] = None,
        output_schema: Optional[BaseModel] = None,
        memory: Optional[AgentMemory] = None,
        message_window_size: Optional[int] = None,
        token_limit: Optional[int] = None,
        output_language: Optional[str] = None,
        tools: Optional[List[OpenAIFunction]] = None,
        response_terminators: Optional[List[ResponseTerminator]] = None,
    ) -> None:
        self.orig_sys_message: BaseMessage = system_message
        self.system_message = system_message
        self.role_name: str = system_message.role_name
        self.role_type: RoleType = system_message.role_type
        self._api_key = api_key
        self.model_backend: BaseModelBackend = (
            model
            if model is not None
            else ModelFactory.create(
                model_platform=ModelPlatformType.OPENAI,
                model_type=ModelType.GPT_3_5_TURBO,
                model_config_dict=ChatGPTConfig().__dict__,
                api_key=self._api_key,
            )
        )
        self.output_language: Optional[str] = output_language
        if self.output_language is not None:
            self.set_output_language(self.output_language)

        self.model_type: ModelType = self.model_backend.model_type

        self.func_dict: Dict[str, Callable] = {}
        if tools is not None:
            for func in tools:
                self.func_dict[func.get_function_name()] = func.func

        if output_schema is not None and \
        self.model_backend.model_type.is_openai:
            tools = [OpenAIFunction(parse_pydantic_model_as_openai_tools_schema, \
                                    openai_tool_schema = \
                                    parse_pydantic_model_as_openai_tools_schema
                                        (output_schema))]
            
            self.model_backend.model_config_dict = ChatGPTConfig(
            tools = tools,
            tool_choice = {'type': 'function', 'function': {'name': 'return_json_format_response' } }
            ).__dict__

            self.func_dict['return_json_format_response'] = \
                parse_pydantic_model_as_openai_tools_schema

        self.model_config_dict = self.model_backend.model_config_dict

        self.model_token_limit = token_limit or self.model_backend.token_limit
        context_creator = ScoreBasedContextCreator(
            self.model_backend.token_counter,
            self.model_token_limit,
        )
        self.memory: AgentMemory = memory or ChatHistoryMemory(
            context_creator, window_size=message_window_size
        )

        self.terminated: bool = False
        self.response_terminators = response_terminators or []
        self.init_messages()

    def reset(self):
        r"""Resets the :obj:`ChatAgent` to its initial state and returns the
        stored messages.

        Returns:
            List[BaseMessage]: The stored messages.
        """
        self.terminated = False
        self.init_messages()
        for terminator in self.response_terminators:
            terminator.reset()

    @property
    def system_message(self) -> BaseMessage:
        r"""The getter method for the property :obj:`system_message`.

        Returns:
            BaseMessage: The system message of this agent.
        """
        return self._system_message

    @system_message.setter
    def system_message(self, message: BaseMessage):
        r"""The setter method for the property :obj:`system_message`.

        Args:
            message (BaseMessage): The message to be set as the
                new system message of this agent.
        """
        self._system_message = message

    def is_tools_added(self) -> bool:
        r"""Whether OpenAI function calling is enabled for this agent.

        Returns:
            bool: Whether OpenAI function calling is enabled for this
                agent, determined by whether the dictionary of tools
                is empty.
        """
        return len(self.func_dict) > 0

    def update_memory(
        self, message: BaseMessage, role: OpenAIBackendRole
    ) -> None:
        r"""Updates the agent memory with a new message.

        Args:
            message (BaseMessage): The new message to add to the stored
                messages.
            role (OpenAIBackendRole): The backend role type.
        """
        self.memory.write_record(MemoryRecord(message, role))

    def set_output_language(self, output_language: str) -> BaseMessage:
        r"""Sets the output language for the system message. This method
        updates the output language for the system message. The output
        language determines the language in which the output text should be
        generated.

        Args:
            output_language (str): The desired output language.

        Returns:
            BaseMessage: The updated system message object.
        """
        self.output_language = output_language
        content = self.orig_sys_message.content + (
            "\nRegardless of the input language, "
            f"you must output text in {output_language}."
        )
        self.system_message = self.system_message.create_new_instance(content)
        return self.system_message

    def get_info(
        self,
        id: Optional[str],
        usage: Optional[Dict[str, int]],
        termination_reasons: List[str],
        num_tokens: int,
        tool_calls: List[FunctionCallingRecord],
    ) -> Dict[str, Any]:
        r"""Returns a dictionary containing information about the chat session.

        Args:
            id (str, optional): The ID of the chat session.
            usage (Dict[str, int], optional): Information about the usage of
                the LLM model.
            termination_reasons (List[str]): The reasons for the termination
                of the chat session.
            num_tokens (int): The number of tokens used in the chat session.
            tool_calls (List[FunctionCallingRecord]): The list of function
                calling records, containing the information of called
                tools.

        Returns:
            Dict[str, Any]: The chat session information.
        """
        return {
            "id": id,
            "usage": usage,
            "termination_reasons": termination_reasons,
            "num_tokens": num_tokens,
            "tool_calls": tool_calls,
        }

    def init_messages(self) -> None:
        r"""Initializes the stored messages list with the initial system
        message.
        """
        system_record = MemoryRecord(
            self.system_message, OpenAIBackendRole.SYSTEM
        )
        self.memory.clear()
        self.memory.write_record(system_record)

    def record_message(self, message: BaseMessage) -> None:
        r"""Records the externally provided message into the agent memory as if
        it were an answer of the :obj:`ChatAgent` from the backend. Currently,
        the choice of the critic is submitted with this method.

        Args:
            message (BaseMessage): An external message to be recorded in the
                memory.
        """
        self.update_memory(message, OpenAIBackendRole.ASSISTANT)

    def step(
        self,
        input_message: BaseMessage,
        output_schema: Optional[BaseModel] = None,
    ) -> ChatAgentResponse:
        r"""Performs a single step in the chat session by generating a response
        to the input message.

        Args:
            input_message (BaseMessage): The input message to the agent.
                Its `role` field that specifies the role at backend may be
                either `user` or `assistant` but it will be set to `user`
                anyway since for the self agent any incoming message is
                external.

            output_schema (Optional[BaseModel]): An optional pydantic model
                that includes value types and field descriptions used to
                generate a structured response by LLM. This schema helps
                in defining the expected output format.
        Returns:
            ChatAgentResponse: A struct containing the output messages,
                a boolean indicating whether the chat session has terminated,
                and information about the chat session.
        """
        self.update_memory(input_message, OpenAIBackendRole.USER)

        output_messages: List[BaseMessage]
        info: Dict[str, Any]
        tool_calls: List[FunctionCallingRecord] = []
        while True:
            # Format messages and get the token number
            openai_messages: list[OpenAIMessage] | None

            try:
                openai_messages, num_tokens = self.memory.get_context()
            except RuntimeError as e:
                return self.step_token_exceed(
                    e.args[1], tool_calls, "max_tokens_exceeded"
                )

            # use structed output response without tools
            if output_schema is not None and len(self.func_dict) == 0:
                self._structured_output_openai_response(output_schema)

            (
                response,
                output_messages,
                finish_reasons,
                usage_dict,
                response_id,
            ) = self._step_model_response(openai_messages, num_tokens)

            if (
                self.is_tools_added()
                and isinstance(response, ChatCompletion)
                and response.choices[0].message.tool_calls is not None
            ):
                # Tools added for function calling and not in stream mode
                tool_calls = self._add_tools_for_func_call(
                    response, tool_calls
                )
<<<<<<< HEAD

                # Update the messages
                self.update_memory(
                    func_assistant_msg, OpenAIBackendRole.ASSISTANT
                )
                self.update_memory(func_result_msg, OpenAIBackendRole.FUNCTION)

                # Record the function calling
                if func_record in tool_calls:
                    tool_calls.append(func_record)
                else:
                    break

=======
>>>>>>> 6be570c2
            else:
                # use structed output response without tools
                if output_schema is not None and all(
                    record.func_name
                    != Constants.RETURN_JSON_STRUCTURE_RESPONSE
                    for record in tool_calls
                ):
                    self._structured_output_openai_response(output_schema)

                    (
                        response,
                        output_messages,
                        finish_reasons,
                        usage_dict,
                        response_id,
                    ) = self._step_model_response(openai_messages, num_tokens)

                    tool_calls = self._add_tools_for_func_call(
                        response, tool_calls
                    )

                info = self._step_get_info(
                    output_messages,
                    finish_reasons,
                    usage_dict,
                    response_id,
                    tool_calls,
                    num_tokens,
                )
                break

        # if use structure response, set structure result as content of
        # BaseMessage
        if output_schema:
            for base_message_item in output_messages:
                base_message_item.content = str(info['tool_calls'][-1].result)

        return ChatAgentResponse(output_messages, self.terminated, info)

    async def step_async(
        self,
        input_message: BaseMessage,
        output_schema: Optional[BaseModel] = None,
    ) -> ChatAgentResponse:
        r"""Performs a single step in the chat session by generating a response
        to the input message. This agent step can call async function calls.

        Args:
            input_message (BaseMessage): The input message to the agent.
                Its `role` field that specifies the role at backend may be
                either `user` or `assistant` but it will be set to `user`
                anyway since for the self agent any incoming message is
                external.

            output_schema (Optional[BaseModel]): An optional pydantic model
                that includes value types and field descriptions used to
                generate a structured response by LLM. This schema helps
                in defining the expected output format.

        Returns:
            ChatAgentResponse: A struct containing the output messages,
                a boolean indicating whether the chat session has terminated,
                and information about the chat session.
        """
        self.update_memory(input_message, OpenAIBackendRole.USER)

        output_messages: List[BaseMessage]
        info: Dict[str, Any]
        tool_calls: List[FunctionCallingRecord] = []
        while True:
            # Format messages and get the token number
            openai_messages: list[OpenAIMessage] | None

            try:
                openai_messages, num_tokens = self.memory.get_context()
            except RuntimeError as e:
                return self.step_token_exceed(
                    e.args[1], tool_calls, "max_tokens_exceeded"
                )
            if output_schema is not None and self.model_type.is_openai:
                self._structured_output_openai_response(output_schema)

            (
                response,
                output_messages,
                finish_reasons,
                usage_dict,
                response_id,
            ) = self._step_model_response(openai_messages, num_tokens)

            if (
                self.is_tools_added()
                and isinstance(response, ChatCompletion)
                and response.choices[0].message.tool_calls is not None
            ):
                # Tools added for function calling and not in stream mode

                # Do function calling
                (
                    func_assistant_msg,
                    func_result_msg,
                    func_record,
                ) = await self.step_tool_call_async(response)

                # Update the messages
                self.update_memory(
                    func_assistant_msg, OpenAIBackendRole.ASSISTANT
                )
                self.update_memory(func_result_msg, OpenAIBackendRole.FUNCTION)

                # Record the function calling
                tool_calls.append(func_record)

            else:
                # Function calling disabled or not a function calling
                info = self._step_get_info(
                    output_messages,
                    finish_reasons,
                    usage_dict,
                    response_id,
                    tool_calls,
                    num_tokens,
                )
                break

        # if use structure response, set structure result as content of
        # BaseMessage
        if output_schema:
            for base_message_item in output_messages:
                base_message_item.content = str(info['tool_calls'][0].result)

        return ChatAgentResponse(output_messages, self.terminated, info)

    def _add_tools_for_func_call(
        self,
        response: ChatCompletion | Stream[ChatCompletionChunk],
        tool_calls: List[FunctionCallingRecord],
    ) -> List[FunctionCallingRecord]:
        r"""Handles adding tools for function calls based on the response.
        This method processes a function call within the chat completion
        response,
        updates the memory with the assistant's message and the function
        result message,
        and records the function call in the provided list of tool calls.

        Args:
            response (ChatCompletion): The response object from the chat
            completion.
            tool_calls (List[FunctionCallingRecord]): The list to record
            function calls.

        Returns:
            List[FunctionCallingRecord]: The updated list of function call 
            records.
        """
        # Do function calling
        func_assistant_msg, func_result_msg, func_record = self.step_tool_call(
            response
        )

        # Update the messages
        self.update_memory(func_assistant_msg, OpenAIBackendRole.ASSISTANT)
        self.update_memory(func_result_msg, OpenAIBackendRole.FUNCTION)

        # Record the function calling
        tool_calls.append(func_record)
        return tool_calls

    def _structured_output_openai_response(self, output_schema: BaseModel):
        r"""Handles the structured output response 
        for OpenAI.

        This method processes the given output schema and integrates the 
        resulting function
        into the tools for the OpenAI model configuration.

        Args:
            output_schema (BaseModel): The schema representing the expected output structure.

        Returns:
            None
        """
        # step 1 extract the output_schema infos as json.
        output_schema_json = get_pydantic_object_schema(output_schema)

        # step 2 convert output schema json as callable string
        output_schema_callable_str = json_to_function_code(output_schema_json)

        # step 3 get function from callable string
        return_json_func = func_string_to_callable(output_schema_callable_str)

        # step 4 add return_json_func into tools
        func = OpenAIFunction(return_json_func)
        tools = [func]
        self.func_dict[func.get_function_name()] = func.func
        self.model_backend.model_config_dict = ChatGPTConfig(
            tools=tools
        ).__dict__

    def _step_model_response(
        self,
        openai_messages: list[OpenAIMessage],
        num_tokens: int,
    ) -> tuple[
        ChatCompletion | Stream[ChatCompletionChunk],
        list[BaseMessage],
        list[str],
        dict[str, int],
        str,
    ]:
        r"""Internal function for agent step model response."""
        # Obtain the model's response
        response = self.model_backend.run(openai_messages)

        if isinstance(response, ChatCompletion):
            output_messages, finish_reasons, usage_dict, response_id = (
                self.handle_batch_response(response)
            )
        else:
            output_messages, finish_reasons, usage_dict, response_id = (
                self.handle_stream_response(response, num_tokens)
            )
        return (
            response,
            output_messages,
            finish_reasons,
            usage_dict,
            response_id,
        )

    def _step_get_info(
        self,
        output_messages: List[BaseMessage],
        finish_reasons: List[str],
        usage_dict: Dict[str, int],
        response_id: str,
        tool_calls: List[FunctionCallingRecord],
        num_tokens: int,
    ) -> Dict[str, Any]:
        # Loop over responses terminators, get list of termination
        # tuples with whether the terminator terminates the agent
        # and termination reason
        termination = [
            terminator.is_terminated(output_messages)
            for terminator in self.response_terminators
        ]
        # Terminate the agent if any of the terminator terminates
        self.terminated, termination_reason = next(
            (
                (terminated, termination_reason)
                for terminated, termination_reason in termination
                if terminated
            ),
            (False, None),
        )
        # For now only retain the first termination reason
        if self.terminated and termination_reason is not None:
            finish_reasons = [termination_reason] * len(finish_reasons)

        info = self.get_info(
            response_id,
            usage_dict,
            finish_reasons,
            num_tokens,
            tool_calls,
        )
        return info

    def handle_batch_response(
        self, response: ChatCompletion
    ) -> Tuple[List[BaseMessage], List[str], Dict[str, int], str]:
        r"""

        Args:
            response (dict): Model response.

        Returns:
            tuple: A tuple of list of output `ChatMessage`, list of
                finish reasons, usage dictionary, and response id.
        """
        output_messages: List[BaseMessage] = []
        for choice in response.choices:
            chat_message = BaseMessage(
                role_name=self.role_name,
                role_type=self.role_type,
                meta_dict=dict(),
                content=choice.message.content or "",
            )
            output_messages.append(chat_message)
        finish_reasons = [
            str(choice.finish_reason) for choice in response.choices
        ]
        usage = (
            response.usage.model_dump() if response.usage is not None else {}
        )
        return (
            output_messages,
            finish_reasons,
            usage,
            response.id,
        )

    def handle_stream_response(
        self,
        response: Stream[ChatCompletionChunk],
        prompt_tokens: int,
    ) -> Tuple[List[BaseMessage], List[str], Dict[str, int], str]:
        r"""

        Args:
            response (dict): Model response.
            prompt_tokens (int): Number of input prompt tokens.

        Returns:
            tuple: A tuple of list of output `ChatMessage`, list of
                finish reasons, usage dictionary, and response id.
        """
        content_dict: defaultdict = defaultdict(lambda: "")
        finish_reasons_dict: defaultdict = defaultdict(lambda: "")
        output_messages: List[BaseMessage] = []
        response_id: str = ""
        # All choices in one response share one role
        for chunk in response:
            response_id = chunk.id
            for choice in chunk.choices:
                index = choice.index
                delta = choice.delta
                if delta.content is not None:
                    # When response has not been stopped
                    # Notice that only the first chunk_dict has the "role"
                    content_dict[index] += delta.content
                else:
                    finish_reasons_dict[index] = choice.finish_reason
                    chat_message = BaseMessage(
                        role_name=self.role_name,
                        role_type=self.role_type,
                        meta_dict=dict(),
                        content=content_dict[index],
                    )
                    output_messages.append(chat_message)
        finish_reasons = [
            finish_reasons_dict[i] for i in range(len(finish_reasons_dict))
        ]
        usage_dict = self.get_usage_dict(output_messages, prompt_tokens)
        return output_messages, finish_reasons, usage_dict, response_id

    def step_token_exceed(
        self,
        num_tokens: int,
        tool_calls: List[FunctionCallingRecord],
        termination_reason: str,
    ) -> ChatAgentResponse:
        r"""Return trivial response containing number of tokens and information
        of called functions when the number of tokens exceeds.

        Args:
            num_tokens (int): Number of tokens in the messages.
            tool_calls (List[FunctionCallingRecord]): List of information
                objects of functions called in the current step.
            termination_reason (str): String of termination reason.

        Returns:
            ChatAgentResponse: The struct containing trivial outputs and
                information about token number and called functions.
        """
        self.terminated = True
        output_messages: List[BaseMessage] = []

        info = self.get_info(
            None,
            None,
            [termination_reason],
            num_tokens,
            tool_calls,
        )

        return ChatAgentResponse(
            output_messages,
            self.terminated,
            info,
        )

    def step_tool_call(
        self,
        response: ChatCompletion | Stream[ChatCompletionChunk],
    ) -> Tuple[
        FunctionCallingMessage, FunctionCallingMessage, FunctionCallingRecord
    ]:
        r"""Execute the function with arguments following the model's response.

        Args:
            response (Dict[str, Any]): The response obtained by calling the
                model.

        Returns:
            tuple: A tuple consisting of two obj:`FunctionCallingMessage`,
                one about the arguments and the other about the execution
                result, and a struct for logging information about this
                function call.
        """
        choice = response.choices[0]
        if choice.message.tool_calls is None:
            raise RuntimeError("Tool call is None")
        func_name = choice.message.tool_calls[0].function.name
        func = self.func_dict[func_name]

        args_str: str = choice.message.tool_calls[0].function.arguments
        args = json.loads(args_str)

        try:
            # If the func name is return_json_format_response, 
            # the result is openai tools function args
            if func_name == 'return_json_format_response':
                result = args
            else:
                result = func(**args)

        except Exception:
            raise ValueError(
                f"Execution of function {func.__name__} failed with "
                f"arguments being {args}."
            )

        assist_msg = FunctionCallingMessage(
            role_name=self.role_name,
            role_type=self.role_type,
            meta_dict=None,
            content="",
            func_name=func_name,
            args=args,
        )
        func_msg = FunctionCallingMessage(
            role_name=self.role_name,
            role_type=self.role_type,
            meta_dict=None,
            content="",
            func_name=func_name,
            result=result,
        )

        # Record information about this function call
        func_record = FunctionCallingRecord(func_name, args, result)
        return assist_msg, func_msg, func_record

    async def step_tool_call_async(
        self,
        response: ChatCompletion,
    ) -> Tuple[
        FunctionCallingMessage, FunctionCallingMessage, FunctionCallingRecord
    ]:
        r"""Execute the async function with arguments following the model's
        response.

        Args:
            response (Dict[str, Any]): The response obtained by calling the
                model.

        Returns:
            tuple: A tuple consisting of two obj:`FunctionCallingMessage`,
                one about the arguments and the other about the execution
                result, and a struct for logging information about this
                function call.
        """
        # Note that when function calling is enabled, `n` is set to 1.
        choice = response.choices[0]
        if choice.message.tool_calls is None:
            raise RuntimeError("Tool call is None")
        func_name = choice.message.tool_calls[0].function.name
        func = self.func_dict[func_name]

        args_str: str = choice.message.tool_calls[0].function.arguments
        args = json.loads(args_str)

        # Pass the extracted arguments to the indicated function
        try:
            result = await func(**args)
        except Exception:
            raise ValueError(
                f"Execution of function {func.__name__} failed with "
                f"arguments being {args}."
            )

        assist_msg = FunctionCallingMessage(
            role_name=self.role_name,
            role_type=self.role_type,
            meta_dict=None,
            content="",
            func_name=func_name,
            args=args,
        )
        func_msg = FunctionCallingMessage(
            role_name=self.role_name,
            role_type=self.role_type,
            meta_dict=None,
            content="",
            func_name=func_name,
            result=result,
        )

        # Record information about this function call
        func_record = FunctionCallingRecord(func_name, args, result)
        return assist_msg, func_msg, func_record

    def get_usage_dict(
        self, output_messages: List[BaseMessage], prompt_tokens: int
    ) -> Dict[str, int]:
        r"""Get usage dictionary when using the stream mode.

        Args:
            output_messages (list): List of output messages.
            prompt_tokens (int): Number of input prompt tokens.

        Returns:
            dict: Usage dictionary.
        """
        encoding = get_model_encoding(self.model_type.value_for_tiktoken)
        completion_tokens = 0
        for message in output_messages:
            completion_tokens += len(encoding.encode(message.content))
        usage_dict = dict(
            completion_tokens=completion_tokens,
            prompt_tokens=prompt_tokens,
            total_tokens=completion_tokens + prompt_tokens,
        )
        return usage_dict

    def __repr__(self) -> str:
        r"""Returns a string representation of the :obj:`ChatAgent`.

        Returns:
            str: The string representation of the :obj:`ChatAgent`.
        """
        return (
            f"ChatAgent({self.role_name}, {self.role_type}, {self.model_type})"
        )<|MERGE_RESOLUTION|>--- conflicted
+++ resolved
@@ -14,7 +14,6 @@
 from __future__ import annotations
 
 import json
-from pydantic import BaseModel
 from collections import defaultdict
 from dataclasses import dataclass
 from typing import TYPE_CHECKING, Any, Callable, Dict, List, Optional, Tuple
@@ -41,13 +40,6 @@
     OpenAIBackendRole,
     RoleType,
 )
-<<<<<<< HEAD
-from camel.utils import get_model_encoding
-from camel.utils.commons import (
-    parse_pydantic_model_as_openai_tools_schema, 
-    find_and_check_subset
-)
-=======
 from camel.utils import (
     Constants,
     func_string_to_callable,
@@ -56,7 +48,6 @@
     json_to_function_code,
 )
 
->>>>>>> 6be570c2
 if TYPE_CHECKING:
     from openai import Stream
 
@@ -378,22 +369,6 @@
                 tool_calls = self._add_tools_for_func_call(
                     response, tool_calls
                 )
-<<<<<<< HEAD
-
-                # Update the messages
-                self.update_memory(
-                    func_assistant_msg, OpenAIBackendRole.ASSISTANT
-                )
-                self.update_memory(func_result_msg, OpenAIBackendRole.FUNCTION)
-
-                # Record the function calling
-                if func_record in tool_calls:
-                    tool_calls.append(func_record)
-                else:
-                    break
-
-=======
->>>>>>> 6be570c2
             else:
                 # use structed output response without tools
                 if output_schema is not None and all(
