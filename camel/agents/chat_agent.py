# ========= Copyright 2023-2024 @ CAMEL-AI.org. All Rights Reserved. =========
# Licensed under the Apache License, Version 2.0 (the "License");
# you may not use this file except in compliance with the License.
# You may obtain a copy of the License at
#
#     http://www.apache.org/licenses/LICENSE-2.0
#
# Unless required by applicable law or agreed to in writing, software
# distributed under the License is distributed on an "AS IS" BASIS,
# WITHOUT WARRANTIES OR CONDITIONS OF ANY KIND, either express or implied.
# See the License for the specific language governing permissions and
# limitations under the License.
# ========= Copyright 2023-2024 @ CAMEL-AI.org. All Rights Reserved. =========
from __future__ import annotations

import json
import logging
import textwrap
from collections import defaultdict
from typing import (
    TYPE_CHECKING,
    Any,
    Callable,
    Dict,
    List,
    Optional,
    Set,
    Type,
    Union,
)

from openai import (
    AsyncStream,
    Stream,
)
from pydantic import BaseModel, ValidationError

from camel.agents._types import ModelResponse, ToolCallRequest
from camel.agents._utils import (
    convert_to_function_tool,
    convert_to_schema,
    get_info_dict,
    handle_logprobs,
    safe_model_dump,
)
from camel.agents.base import BaseAgent
from camel.memories import (
    AgentMemory,
    ChatHistoryMemory,
    MemoryRecord,
    ScoreBasedContextCreator,
)
from camel.messages import BaseMessage, FunctionCallingMessage, OpenAIMessage
from camel.models import (
    BaseModelBackend,
    ModelFactory,
    ModelManager,
    ModelProcessingError,
)
from camel.prompts import TextPrompt
from camel.responses import ChatAgentResponse
from camel.toolkits import FunctionTool
from camel.types import (
    ChatCompletion,
    ChatCompletionChunk,
    ModelPlatformType,
    ModelType,
    OpenAIBackendRole,
    RoleType,
)
from camel.types.agents import ToolCallingRecord
from camel.utils import get_model_encoding

if TYPE_CHECKING:
    from camel.terminators import ResponseTerminator


logger = logging.getLogger(__name__)

# AgentOps decorator setting
try:
    import os

    if os.getenv("AGENTOPS_API_KEY") is not None:
        from agentops import track_agent
    else:
        raise ImportError
except (ImportError, AttributeError):
    from camel.utils import track_agent


SIMPLE_FORMAT_PROMPT = TextPrompt(
    textwrap.dedent(
        """\
        Please format the following content:
        
        {content}
        """
    )
)


@track_agent(name="ChatAgent")
class ChatAgent(BaseAgent):
    r"""Class for managing conversations of CAMEL Chat Agents.

    Args:
        system_message (Union[BaseMessage, str], optional): The system message
            for the chat agent.
        model (BaseModelBackend, optional): The model backend to use for
            generating responses. (default: :obj:`ModelPlatformType.DEFAULT`
            with `ModelType.DEFAULT`)
        memory (AgentMemory, optional): The agent memory for managing chat
            messages. If `None`, a :obj:`ChatHistoryMemory` will be used.
            (default: :obj:`None`)
        message_window_size (int, optional): The maximum number of previous
            messages to include in the context window. If `None`, no windowing
            is performed. (default: :obj:`None`)
        token_limit (int, optional): The maximum number of tokens in a context.
            The context will be automatically pruned to fulfill the limitation.
            If `None`, it will be set according to the backend model.
            (default: :obj:`None`)
        output_language (str, optional): The language to be output by the
            agent. (default: :obj:`None`)
        tools (Optional[List[Union[FunctionTool, Callable]]], optional): List
            of available :obj:`FunctionTool` or :obj:`Callable`. (default:
            :obj:`None`)
        external_tools (Optional[List[Union[FunctionTool, Callable,
            Dict[str, Any]]]], optional): List of external tools
            (:obj:`FunctionTool` or :obj:`Callable` or :obj:`Dict[str, Any]`)
            bind to one chat agent. When these tools are called, the agent will
            directly return the request instead of processing it.
            (default: :obj:`None`)
        response_terminators (List[ResponseTerminator], optional): List of
            :obj:`ResponseTerminator` bind to one chat agent.
            (default: :obj:`None`)
        scheduling_strategy (str): name of function that defines how to select
            the next model in ModelManager. (default: :str:`round_robin`)
        single_iteration (bool): Whether to let the agent perform only one
            model calling at each step. (default: :obj:`False`)
    """

    def __init__(
        self,
        system_message: Optional[Union[BaseMessage, str]] = None,
        model: Optional[
            Union[BaseModelBackend, List[BaseModelBackend]]
        ] = None,
        memory: Optional[AgentMemory] = None,
        message_window_size: Optional[int] = None,
        token_limit: Optional[int] = None,
        output_language: Optional[str] = None,
        tools: Optional[List[Union[FunctionTool, Callable]]] = None,
        external_tools: Optional[
            List[Union[FunctionTool, Callable, Dict[str, Any]]]
        ] = None,
        response_terminators: Optional[List[ResponseTerminator]] = None,
        scheduling_strategy: str = "round_robin",
        single_iteration: bool = False,
    ) -> None:
        # Set up model backend
        self.model_backend = ModelManager(
            (
                model
                if model is not None
                else ModelFactory.create(
                    model_platform=ModelPlatformType.DEFAULT,
                    model_type=ModelType.DEFAULT,
                )
            ),
            scheduling_strategy=scheduling_strategy,
        )
        self.model_type = self.model_backend.model_type

        # Set up memory
        context_creator = ScoreBasedContextCreator(
            self.model_backend.token_counter,
            token_limit or self.model_backend.token_limit,
        )
        self.memory: AgentMemory = memory or ChatHistoryMemory(
            context_creator, window_size=message_window_size
        )

        # Set up system message and initialize messages
        self._original_system_message = (
            BaseMessage.make_assistant_message(
                role_name="Assistant", content=system_message
            )
            if isinstance(system_message, str)
            else system_message
        )
        self._output_language = output_language
        self._system_message = (
            self._generate_system_message_for_output_language()
        )
        self.init_messages()

        # Set up role name and role type
        self.role_name: str = (
            getattr(self.system_message, "role_name", None) or "assistant"
        )
        self.role_type: RoleType = (
            getattr(self.system_message, "role_type", None)
            or RoleType.ASSISTANT
        )

        # Set up tools
        self._internal_tools = {
            tool.get_function_name(): tool
            for tool in [
                convert_to_function_tool(tool) for tool in (tools or [])
            ]
        }

        self._external_tool_schemas = {
            tool_schema["function"]["name"]: tool_schema
            for tool_schema in [
                convert_to_schema(tool) for tool in (external_tools or [])
            ]
        }

        # Set up other properties
        self.terminated = False
        self.response_terminators = response_terminators or []
        self.single_iteration = single_iteration

    def reset(self):
        r"""Resets the :obj:`ChatAgent` to its initial state."""
        self.terminated = False
        self.init_messages()
        for terminator in self.response_terminators:
            terminator.reset()

    @property
    def system_message(self) -> Optional[BaseMessage]:
        r"""Returns the system message for the agent."""
        return self._system_message

    @property
    def tool_dict(self) -> Dict[str, FunctionTool]:
        r"""Returns a dictionary of internal tools."""
        return self._internal_tools

    @property
    def output_language(self) -> Optional[str]:
        r"""Returns the output language for the agent."""
        return self._output_language

    @output_language.setter
    def output_language(self, value: str) -> None:
        r"""Set the output language for the agent.

        Note that this will clear the message history.
        """
        self._output_language = value
        self._system_message = (
            self._generate_system_message_for_output_language()
        )
        self.init_messages()

    def _get_full_tool_schemas(self) -> List[Dict[str, Any]]:
        r"""Returns a list of tool schemas of all tools, including internal
        and external tools.
        """
        return list(self._external_tool_schemas.values()) + [
            func_tool.get_openai_tool_schema()
            for func_tool in self._internal_tools.values()
        ]

    def _get_external_tool_names(self) -> Set[str]:
        r"""Returns a set of external tool names."""
        return set(self._external_tool_schemas.keys())

    def add_tool(self, tool: Union[FunctionTool, Callable]) -> None:
        r"""Add a tool to the agent."""
        new_tool = convert_to_function_tool(tool)
        self._internal_tools[new_tool.get_function_name()] = new_tool

    def add_external_tool(
        self, tool: Union[FunctionTool, Callable, Dict[str, Any]]
    ) -> None:
        new_tool_schema = convert_to_schema(tool)
        self._external_tool_schemas[new_tool_schema["name"]] = new_tool_schema

    def remove_tool(self, tool_name: str) -> bool:
        r"""Remove a tool from the agent by name.

        Args:
            tool_name (str): The name of the tool to remove.

        Returns:
            bool: Whether the tool was successfully removed.
        """
        if tool_name in self._internal_tools:
            del self._internal_tools[tool_name]
            return True
        return False

    def remove_external_tool(self, tool_name: str) -> bool:
        r"""Remove an external tool from the agent by name.

        Args:
            tool_name (str): The name of the tool to remove.

        Returns:
            bool: Whether the tool was successfully removed.
        """
        if tool_name in self._external_tool_schemas:
            del self._external_tool_schemas[tool_name]
            return True
        return False

    def update_memory(
        self, message: BaseMessage, role: OpenAIBackendRole
    ) -> None:
        r"""Updates the agent memory with a new message.

        Args:
            message (BaseMessage): The new message to add to the stored
                messages.
            role (OpenAIBackendRole): The backend role type.
        """
        self.memory.write_record(
            MemoryRecord(message=message, role_at_backend=role)
        )

    def _generate_system_message_for_output_language(
        self,
    ) -> Optional[BaseMessage]:
        r"""Generate a new system message with the output language prompt.

        The output language determines the language in which the output text
        should be generated.

        Returns:
            BaseMessage: The new system message.
        """
        if not self._output_language:
            return self._original_system_message

        language_prompt = (
            "\nRegardless of the input language, "
            f"you must output text in {self._output_language}."
        )
<<<<<<< HEAD
        if self.orig_sys_message is not None:
            content = self.orig_sys_message.content.text + language_prompt
            self._system_message = self.orig_sys_message.create_new_instance(
                content
            )
=======

        if self._original_system_message is not None:
            content = self._original_system_message.content + language_prompt
            return self._original_system_message.create_new_instance(content)
>>>>>>> d97660d7
        else:
            return BaseMessage.make_assistant_message(
                role_name="Assistant",
                content=language_prompt,
            )

    def init_messages(self) -> None:
        r"""Initializes the stored messages list with the current system
        message.
        """
        self.memory.clear()
        if self.system_message is not None:
            self.update_memory(self.system_message, OpenAIBackendRole.SYSTEM)

    def record_message(self, message: BaseMessage) -> None:
        r"""Records the externally provided message into the agent memory as if
        it were an answer of the :obj:`ChatAgent` from the backend. Currently,
        the choice of the critic is submitted with this method.

        Args:
            message (BaseMessage): An external message to be recorded in the
                memory.
        """
        self.update_memory(message, OpenAIBackendRole.ASSISTANT)

    def _try_format_message(
        self, message: BaseMessage, response_format: Type[BaseModel]
    ) -> bool:
        r"""Try to format the message if needed.

        Returns:
            bool: Whether the message is formatted successfully (or no format
                is needed).
        """
        if message.parsed:
            return True

        try:
            message.parsed = response_format.model_validate_json(
                message.content
            )
            return True
        except ValidationError:
            return False

    def _format_response_if_needed(
        self,
        response: ModelResponse,
        response_format: Optional[Type[BaseModel]] = None,
    ) -> None:
        r"""Format the response if needed.

        This function won't format the response under the following cases:
        1. The response format is None (not provided)
        2. The response is empty
        """
        if response_format is None:
            return

        for message in response.output_messages:
            if self._try_format_message(message, response_format):
                continue

            prompt = SIMPLE_FORMAT_PROMPT.format(content=message.content)
            openai_message: OpenAIMessage = {"role": "user", "content": prompt}
            # Explicitly set the tools to empty list to avoid calling tools
            response = self._get_model_response(
                [openai_message], 0, response_format, []
            )
            message.content = response.output_messages[0].content
            if not self._try_format_message(message, response_format):
                logger.warning(f"Failed to parse response: {message.content}")

    async def _aformat_response_if_needed(
        self,
        response: ModelResponse,
        response_format: Optional[Type[BaseModel]] = None,
    ) -> None:
        r"""Format the response if needed."""

        if response_format is None:
            return

        for message in response.output_messages:
            self._try_format_message(message, response_format)
            if message.parsed:
                continue

            prompt = SIMPLE_FORMAT_PROMPT.format(content=message.content)
            openai_message: OpenAIMessage = {"role": "user", "content": prompt}
            response = await self._aget_model_response(
                [openai_message], 0, response_format, []
            )
            message.content = response.output_messages[0].content
            self._try_format_message(message, response_format)

    def step(
        self,
        input_message: Union[BaseMessage, str],
        response_format: Optional[Type[BaseModel]] = None,
    ) -> ChatAgentResponse:
        r"""Executes a single step in the chat session, generating a response
        to the input message.

        Args:
            input_message (Union[BaseMessage, str]): The input message for the
                agent. If provided as a BaseMessage, the `role` is adjusted to
                `user` to indicate an external message.
            response_format (Optional[Type[BaseModel]], optional): A Pydantic
                model defining the expected structure of the response. Used to
                generate a structured response if provided. (default:
                :obj:`None`)

        Returns:
            ChatAgentResponse: Contains output messages, a termination status
                flag, and session information.
        """

        # Convert input message to BaseMessage if necessary
        if isinstance(input_message, str):
            input_message = BaseMessage.make_user_message(
                role_name="User", content=input_message
            )

        # Add user input to memory
        self.update_memory(input_message, OpenAIBackendRole.USER)

        tool_call_records: List[ToolCallingRecord] = []
        external_tool_call_request: Optional[ToolCallRequest] = None

        while True:
            try:
                openai_messages, num_tokens = self.memory.get_context()
            except RuntimeError as e:
                return self._step_token_exceed(
                    e.args[1], tool_call_records, "max_tokens_exceeded"
                )
            # Get response from model backend
            response = self._get_model_response(
                openai_messages,
                num_tokens,
                response_format,
                self._get_full_tool_schemas(),
            )

            if self.single_iteration:
                break

            if tool_call_request := response.tool_call_request:
                if tool_call_request.tool_name in self._external_tool_schemas:
                    external_tool_call_request = tool_call_request
                    break

                tool_call_records.append(self._execute_tool(tool_call_request))
                continue

            break

        self._format_response_if_needed(response, response_format)
        self._record_final_output(response.output_messages)

        return self._convert_to_chatagent_response(
            response, tool_call_records, num_tokens, external_tool_call_request
        )

    @property
    def chat_history(self) -> List[OpenAIMessage]:
        openai_messages, _ = self.memory.get_context()
        return openai_messages

    async def astep(
        self,
        input_message: Union[BaseMessage, str],
        response_format: Optional[Type[BaseModel]] = None,
    ) -> ChatAgentResponse:
        r"""Performs a single step in the chat session by generating a response
        to the input message. This agent step can call async function calls.

        Args:
            input_message (Union[BaseMessage, str]): The input message to the
                agent. For BaseMessage input, its `role` field that specifies
                the role at backend may be either `user` or `assistant` but it
                will be set to `user` anyway since for the self agent any
                incoming message is external. For str input, the `role_name`
                would be `User`.
            response_format (Optional[Type[BaseModel]], optional): A pydantic
                model class that includes value types and field descriptions
                used to generate a structured response by LLM. This schema
                helps in defining the expected output format. (default:
                :obj:`None`)

        Returns:
            ChatAgentResponse: A struct containing the output messages,
                a boolean indicating whether the chat session has terminated,
                and information about the chat session.
        """
        if isinstance(input_message, str):
            input_message = BaseMessage.make_user_message(
                role_name="User", content=input_message
            )

        self.update_memory(input_message, OpenAIBackendRole.USER)

        tool_call_records: List[ToolCallingRecord] = []
        external_tool_call_request: Optional[ToolCallRequest] = None
        while True:
            try:
                openai_messages, num_tokens = self.memory.get_context()
            except RuntimeError as e:
                return self._step_token_exceed(
                    e.args[1], tool_call_records, "max_tokens_exceeded"
                )

            response = await self._aget_model_response(
                openai_messages,
                num_tokens,
                response_format,
                self._get_full_tool_schemas(),
            )

            if self.single_iteration:
                break

            if tool_call_request := response.tool_call_request:
                if tool_call_request.tool_name in self._external_tool_schemas:
                    external_tool_call_request = tool_call_request
                    break

                tool_call_record = await self._aexecute_tool(tool_call_request)
                tool_call_records.append(tool_call_record)
                continue

            break

        await self._aformat_response_if_needed(response, response_format)
        self._record_final_output(response.output_messages)

        return self._convert_to_chatagent_response(
            response, tool_call_records, num_tokens, external_tool_call_request
        )

    def _convert_to_chatagent_response(
        self,
        response: ModelResponse,
        tool_call_records: List[ToolCallingRecord],
        num_tokens: int,
        external_tool_call_request: Optional[ToolCallRequest],
    ) -> ChatAgentResponse:
        r"""Parse the final model response into the chat agent response."""
        info = self._step_get_info(
            response.output_messages,
            response.finish_reasons,
            response.usage_dict,
            response.response_id,
            tool_call_records,
            num_tokens,
            external_tool_call_request,
        )

        return ChatAgentResponse(
            msgs=response.output_messages,
            terminated=self.terminated,
            info=info,
        )

    def _record_final_output(self, output_messages: List[BaseMessage]) -> None:
        r"""Log final messages or warnings about multiple responses."""
        if len(output_messages) == 1:
            self.record_message(output_messages[0])
        else:
            logger.warning(
                "Multiple messages returned in `step()`. Record "
                "selected message manually using `record_message()`."
            )

    def _get_model_response(
        self,
        openai_messages: List[OpenAIMessage],
        num_tokens: int,
        response_format: Optional[Type[BaseModel]] = None,
        tool_schemas: Optional[List[Dict[str, Any]]] = None,
    ) -> ModelResponse:
        r"""Internal function for agent step model response."""

        response = None
        try:
            response = self.model_backend.run(
                openai_messages, response_format, tool_schemas or None
            )
        except Exception as exc:
            logger.error(
                f"An error occurred while running model "
                f"{self.model_backend.model_type}, "
                f"index: {self.model_backend.current_model_index}",
                exc_info=exc,
            )
        if not response:
            raise ModelProcessingError(
                "Unable to process messages: none of the provided models "
                "run succesfully."
            )

        logger.info(
            f"Model {self.model_backend.model_type}, "
            f"index {self.model_backend.current_model_index}, "
            f"processed these messages: {openai_messages}"
        )

        if isinstance(response, ChatCompletion):
            return self._handle_batch_response(response)
        else:
<<<<<<< HEAD
            raise ValueError(
                "Structured output is not supported for stream responses."
            )

        for base_message_item in output_messages:
            base_message_item.content.text = json.dumps(
                tool_call_record.result
            )
=======
            return self._handle_stream_response(response, num_tokens)
>>>>>>> d97660d7

    async def _aget_model_response(
        self,
        openai_messages: List[OpenAIMessage],
        num_tokens: int,
        response_format: Optional[Type[BaseModel]] = None,
        tool_schemas: Optional[List[Dict[str, Any]]] = None,
    ) -> ModelResponse:
        r"""Internal function for agent step model response."""

        response = None
        try:
            response = await self.model_backend.arun(
                openai_messages, response_format, tool_schemas or None
            )
        except Exception as exc:
            logger.error(
                f"An error occurred while running model "
                f"{self.model_backend.model_type}, "
                f"index: {self.model_backend.current_model_index}",
                exc_info=exc,
            )
        if not response:
            raise ModelProcessingError(
                "Unable to process messages: none of the provided models "
                "run succesfully."
            )

        logger.info(
            f"Model {self.model_backend.model_type}, "
            f"index {self.model_backend.current_model_index}, "
            f"processed these messages: {openai_messages}"
        )

        if isinstance(response, ChatCompletion):
            return self._handle_batch_response(response)
        else:
            return await self._ahandle_stream_response(response, num_tokens)

    def _step_get_info(
        self,
        output_messages: List[BaseMessage],
        finish_reasons: List[str],
        usage_dict: Dict[str, int],
        response_id: str,
        tool_calls: List[ToolCallingRecord],
        num_tokens: int,
        external_tool_call_request: Optional[ToolCallRequest] = None,
    ) -> Dict[str, Any]:
        r"""Process the output of a chat step and gather information about the
        step.

        This method checks for termination conditions, updates the agent's
        state, and collects information about the chat step, including tool
        calls and termination reasons.

        Args:
            output_messages (List[BaseMessage]): The messages generated in
                this step.
            finish_reasons (List[str]): The reasons for finishing the
                generation for each message.
            usage_dict (Dict[str, int]): Dictionary containing token usage
                information.
            response_id (str): The ID of the response from the model.
            tool_calls (List[ToolCallingRecord]): Records of function calls
                made during this step.
            num_tokens (int): The number of tokens used in this step.
            external_tool_call_request (Optional[ToolCallRequest]): The
                request for external tool call.

        Returns:
            Dict[str, Any]: A dictionary containing information about the chat
                step, including termination status, reasons, and tool call
                information.

        Note:
            This method iterates over all response terminators and checks if
            any of them signal termination. If a terminator signals
            termination, the agent's state is updated accordingly, and the
            termination reason is recorded.
        """
        termination = [
            terminator.is_terminated(output_messages)
            for terminator in self.response_terminators
        ]
        # Terminate the agent if any of the terminator terminates
        self.terminated, termination_reason = next(
            (
                (terminated, termination_reason)
                for terminated, termination_reason in termination
                if terminated
            ),
            (False, None),
        )
        # For now only retain the first termination reason
        if self.terminated and termination_reason is not None:
            finish_reasons = [termination_reason] * len(finish_reasons)

        return get_info_dict(
            response_id,
            usage_dict,
            finish_reasons,
            num_tokens,
            tool_calls,
            external_tool_call_request,
        )

    def _handle_batch_response(
        self, response: ChatCompletion
    ) -> ModelResponse:
        r"""Process a batch response from the model and extract the necessary
        information.

        Args:
            response (ChatCompletion): Model response.

        Returns:
            _ModelResponse: parsed model response.
        """
        output_messages: List[BaseMessage] = []
        for choice in response.choices:
            meta_dict = {}
            if logprobs_info := handle_logprobs(choice):
                meta_dict["logprobs_info"] = logprobs_info

            chat_message = BaseMessage(
                role_name=self.role_name,
                role_type=self.role_type,
                meta_dict=meta_dict,
                content=choice.message.content or "",
                parsed=getattr(choice.message, "parsed", None),
            )

            output_messages.append(chat_message)

        finish_reasons = [
            str(choice.finish_reason) for choice in response.choices
        ]

        usage = {}
        if response.usage is not None:
            usage = safe_model_dump(response.usage)

        tool_call_request: Optional[ToolCallRequest] = None
        if tool_calls := response.choices[0].message.tool_calls:
            tool_name = tool_calls[0].function.name
            tool_call_id = tool_calls[0].id
            args = json.loads(tool_calls[0].function.arguments)
            tool_call_request = ToolCallRequest(
                tool_name=tool_name, args=args, tool_call_id=tool_call_id
            )

        return ModelResponse(
            response=response,
            tool_call_request=tool_call_request,
            output_messages=output_messages,
            finish_reasons=finish_reasons,
            usage_dict=usage,
            response_id=response.id or "",
        )

    def _handle_stream_response(
        self,
        response: Stream[ChatCompletionChunk],
        prompt_tokens: int,
    ) -> ModelResponse:
        r"""Process a stream response from the model and extract the necessary
        information.

        Args:
            response (dict): Model response.
            prompt_tokens (int): Number of input prompt tokens.

        Returns:
            _ModelResponse: a parsed model response.
        """
        content_dict: defaultdict = defaultdict(lambda: "")
        finish_reasons_dict: defaultdict = defaultdict(lambda: "")
        output_messages: List[BaseMessage] = []
        response_id: str = ""
        # All choices in one response share one role
        for chunk in response:
            response_id = chunk.id
            self._handle_chunk(
                chunk, content_dict, finish_reasons_dict, output_messages
            )
        finish_reasons = [
            finish_reasons_dict[i] for i in range(len(finish_reasons_dict))
        ]
        usage_dict = self.get_usage_dict(output_messages, prompt_tokens)

        # TODO: Handle tool calls
        return ModelResponse(
            response=response,
            tool_call_request=None,
            output_messages=output_messages,
            finish_reasons=finish_reasons,
            usage_dict=usage_dict,
            response_id=response_id,
        )

    async def _ahandle_stream_response(
        self,
        response: AsyncStream[ChatCompletionChunk],
        prompt_tokens: int,
    ) -> ModelResponse:
        r"""Process a stream response from the model and extract the necessary
        information.

        Args:
            response (dict): Model response.
            prompt_tokens (int): Number of input prompt tokens.

        Returns:
            _ModelResponse: a parsed model response.
        """
        content_dict: defaultdict = defaultdict(lambda: "")
        finish_reasons_dict: defaultdict = defaultdict(lambda: "")
        output_messages: List[BaseMessage] = []
        response_id: str = ""
        # All choices in one response share one role
        async for chunk in response:
            response_id = chunk.id
            self._handle_chunk(
                chunk, content_dict, finish_reasons_dict, output_messages
            )
        finish_reasons = [
            finish_reasons_dict[i] for i in range(len(finish_reasons_dict))
        ]
        usage_dict = self.get_usage_dict(output_messages, prompt_tokens)

        # TODO: Handle tool calls
        return ModelResponse(
            response=response,
            tool_call_request=None,
            output_messages=output_messages,
            finish_reasons=finish_reasons,
            usage_dict=usage_dict,
            response_id=response_id,
        )

    def _handle_chunk(
        self,
        chunk: ChatCompletionChunk,
        content_dict: defaultdict,
        finish_reasons_dict: defaultdict,
        output_messages: List[BaseMessage],
    ) -> None:
        r"""Handle a chunk of the model response."""
        for choice in chunk.choices:
            index = choice.index
            delta = choice.delta
            if delta.content is not None:
                content_dict[index] += delta.content

            if not choice.finish_reason:
                continue

            finish_reasons_dict[index] = choice.finish_reason
            chat_message = BaseMessage(
                role_name=self.role_name,
                role_type=self.role_type,
                meta_dict=dict(),
                content=content_dict[index],
            )
            output_messages.append(chat_message)

    def _step_token_exceed(
        self,
        num_tokens: int,
        tool_calls: List[ToolCallingRecord],
        termination_reason: str,
    ) -> ChatAgentResponse:
        r"""Return trivial response containing number of tokens and information
        of called functions when the number of tokens exceeds.

        Args:
            num_tokens (int): Number of tokens in the messages.
            tool_calls (List[ToolCallingRecord]): List of information
                objects of functions called in the current step.
            termination_reason (str): String of termination reason.

        Returns:
            ChatAgentResponse: The struct containing trivial outputs and
                information about token number and called functions.
        """
        self.terminated = True

        info = get_info_dict(
            None,
            None,
            [termination_reason],
            num_tokens,
            tool_calls,
        )

        return ChatAgentResponse(
            msgs=[],
            terminated=self.terminated,
            info=info,
        )

    def _execute_tool(
        self,
        tool_call_request: ToolCallRequest,
    ) -> ToolCallingRecord:
        r"""Execute the tool with arguments following the model's response.

        Args:
            tool_call_request (_ToolCallRequest): The tool call request.

        Returns:
            FunctionCallingRecord: A struct for logging information about this
                function call.
        """
        func_name = tool_call_request.tool_name
        args = tool_call_request.args
        tool_call_id = tool_call_request.tool_call_id
        tool = self._internal_tools[func_name]
        result = tool(**args)

        return self._record_tool_calling(func_name, args, result, tool_call_id)

    async def _aexecute_tool(
        self,
        tool_call_request: ToolCallRequest,
    ) -> ToolCallingRecord:
        func_name = tool_call_request.tool_name
        args = tool_call_request.args
        tool_call_id = tool_call_request.tool_call_id
        tool = self._internal_tools[func_name]
        result = await tool.async_call(**args)
        return self._record_tool_calling(func_name, args, result, tool_call_id)

    def _record_tool_calling(
        self,
        func_name: str,
        args: Dict[str, Any],
        result: Any,
        tool_call_id: str,
    ):
        r"""Record the tool calling information in the memory, and return the
        tool calling record.
        """
        assist_msg = FunctionCallingMessage(
            role_name=self.role_name,
            role_type=self.role_type,
            meta_dict=None,
            content="",
            func_name=func_name,
            args=args,
            tool_call_id=tool_call_id,
        )
        func_msg = FunctionCallingMessage(
            role_name=self.role_name,
            role_type=self.role_type,
            meta_dict=None,
            content="",
            func_name=func_name,
            result=result,
            tool_call_id=tool_call_id,
        )

        self.update_memory(assist_msg, OpenAIBackendRole.ASSISTANT)
        self.update_memory(func_msg, OpenAIBackendRole.FUNCTION)

        # Record information about this tool call
        tool_record = ToolCallingRecord(
            tool_name=func_name,
            args=args,
            result=result,
            tool_call_id=tool_call_id,
        )

        return tool_record

    def get_usage_dict(
        self, output_messages: List[BaseMessage], prompt_tokens: int
    ) -> Dict[str, int]:
        r"""Get usage dictionary when using the stream mode.

        Args:
            output_messages (list): List of output messages.
            prompt_tokens (int): Number of input prompt tokens.

        Returns:
            dict: Usage dictionary.
        """
        encoding = get_model_encoding(self.model_type.value_for_tiktoken)
        completion_tokens = sum(
            len(encoding.encode(message.content))
            for message in output_messages
        )
        return dict(
            completion_tokens=completion_tokens,
            prompt_tokens=prompt_tokens,
            total_tokens=completion_tokens + prompt_tokens,
        )

    def add_model_scheduling_strategy(self, name: str, strategy_fn: Callable):
        r"""Add a scheduling strategy method provided by user to ModelManger.

        Args:
            name (str): The name of the strategy.
            strategy_fn (Callable): The scheduling strategy function.
        """
        self.model_backend.add_strategy(name, strategy_fn)

    def __repr__(self) -> str:
        r"""Returns a string representation of the :obj:`ChatAgent`.

        Returns:
            str: The string representation of the :obj:`ChatAgent`.
        """
        return (
            f"ChatAgent({self.role_name}, {self.role_type}, {self.model_type})"
        )<|MERGE_RESOLUTION|>--- conflicted
+++ resolved
@@ -342,18 +342,12 @@
             "\nRegardless of the input language, "
             f"you must output text in {self._output_language}."
         )
-<<<<<<< HEAD
-        if self.orig_sys_message is not None:
-            content = self.orig_sys_message.content.text + language_prompt
-            self._system_message = self.orig_sys_message.create_new_instance(
-                content
-            )
-=======
 
         if self._original_system_message is not None:
-            content = self._original_system_message.content + language_prompt
+            content = (
+                self._original_system_message.content.text + language_prompt
+            )
             return self._original_system_message.create_new_instance(content)
->>>>>>> d97660d7
         else:
             return BaseMessage.make_assistant_message(
                 role_name="Assistant",
@@ -393,7 +387,7 @@
 
         try:
             message.parsed = response_format.model_validate_json(
-                message.content
+                message.content.text
             )
             return True
         except ValidationError:
@@ -417,15 +411,17 @@
             if self._try_format_message(message, response_format):
                 continue
 
-            prompt = SIMPLE_FORMAT_PROMPT.format(content=message.content)
+            prompt = SIMPLE_FORMAT_PROMPT.format(content=message.content.text)
             openai_message: OpenAIMessage = {"role": "user", "content": prompt}
             # Explicitly set the tools to empty list to avoid calling tools
             response = self._get_model_response(
                 [openai_message], 0, response_format, []
             )
-            message.content = response.output_messages[0].content
+            message.content.text = response.output_messages[0].content.text
             if not self._try_format_message(message, response_format):
-                logger.warning(f"Failed to parse response: {message.content}")
+                logger.warning(
+                    f"Failed to parse response: {message.content.text}"
+                )
 
     async def _aformat_response_if_needed(
         self,
@@ -442,12 +438,12 @@
             if message.parsed:
                 continue
 
-            prompt = SIMPLE_FORMAT_PROMPT.format(content=message.content)
+            prompt = SIMPLE_FORMAT_PROMPT.format(content=message.content.text)
             openai_message: OpenAIMessage = {"role": "user", "content": prompt}
             response = await self._aget_model_response(
                 [openai_message], 0, response_format, []
             )
-            message.content = response.output_messages[0].content
+            message.content.text = response.output_messages[0].content.text
             self._try_format_message(message, response_format)
 
     def step(
@@ -665,18 +661,7 @@
         if isinstance(response, ChatCompletion):
             return self._handle_batch_response(response)
         else:
-<<<<<<< HEAD
-            raise ValueError(
-                "Structured output is not supported for stream responses."
-            )
-
-        for base_message_item in output_messages:
-            base_message_item.content.text = json.dumps(
-                tool_call_record.result
-            )
-=======
             return self._handle_stream_response(response, num_tokens)
->>>>>>> d97660d7
 
     async def _aget_model_response(
         self,
