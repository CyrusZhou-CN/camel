# =========== Copyright 2023 @ CAMEL-AI.org. All Rights Reserved. ===========
# Licensed under the Apache License, Version 2.0 (the “License”);
# you may not use this file except in compliance with the License.
# You may obtain a copy of the License at
#
#     http://www.apache.org/licenses/LICENSE-2.0
#
# Unless required by applicable law or agreed to in writing, software
# distributed under the License is distributed on an “AS IS” BASIS,
# WITHOUT WARRANTIES OR CONDITIONS OF ANY KIND, either express or implied.
# See the License for the specific language governing permissions and
# limitations under the License.
# =========== Copyright 2023 @ CAMEL-AI.org. All Rights Reserved. ===========
import re
from collections import deque
from typing import Any, Dict, List, Optional, Tuple, Union

import matplotlib.pyplot as plt
import networkx as nx

from camel.agents import ChatAgent
from camel.agents.insight_agent import InsightAgent
from camel.configs import ChatGPTConfig
from camel.messages import BaseMessage
from camel.prompts import TextPrompt
from camel.types import ModelType, RoleType


class RoleAssignmentAgent(ChatAgent):
    r"""An agent that generates role names based on the task prompt.
    Args:
        model_type (ModelType, optional): The type of model to use for the
            agent. (default: :obj:`ModelType.GPT_3_5_TURBO`)
        model_config (Any, optional): The configuration for the model.
            (default: :obj:`None`)
    """

    def __init__(
        self,
        model_type: ModelType = ModelType.GPT_3_5_TURBO,
        model_config: Optional[Any] = None,
    ) -> None:
        system_message = BaseMessage(
            role_name="Role Assigner",
            role_type=RoleType.ASSISTANT,
            meta_dict=None,
            content="You assign roles based on tasks.",
        )
<<<<<<< HEAD
        super().__init__(system_message, model, model_config)
        self.model_config = model_config or ChatGPTConfig()
=======
        super().__init__(system_message, model_type, model_config)
>>>>>>> 2431c4ee

    def run_role_with_description(
        self,
        task_prompt: Union[str, TextPrompt],
        num_roles: int = 2,
        role_names: Optional[List[str]] = None,
        role_descriptions_instruction: Optional[Union[str, TextPrompt]] = None,
    ) -> Dict[str, Dict[str, List[str]]]:
        r"""Generate role names based on the input task prompt.

        Args:
            task_prompt (Union[str, TextPrompt]): The prompt
                for the task based on which the roles are to be generated.
            num_roles (int, optional): The number of roles to generate.
                (default: :obj:`2`)
            role_names (Optional[List[str]], optional): The names of the roles
                to generate. (default: :obj:`None`)
            role_descriptions_instruction (Optional[Union[str, TextPrompt]],
                optional): The instruction for the role descriptions.

        Returns:
            Dict[str, Dict[str, List[str]]]: A dictionary mapping role names
                to their descriptions and dependencies.
        """
        self.reset()

        if num_roles is None:
            raise ValueError("Number of roles must be provided.")
        if num_roles < 1:
            raise ValueError("Number of roles must be greater than 0.")
        if role_names is not None and len(role_names) != num_roles:
            raise RuntimeError(
                "Got None or insufficient information of roles.")

        task_prompt = TextPrompt("===== TASK =====\n" + task_prompt + "\n\n")
        if role_names is None:
            expert_prompt = "===== ANSWER TEMPLATE =====\n" + "\n".join(
                f"Domain expert {i + 1}: <BLANK>\n"
                f"Associated competencies, characteristics, and duties: "
                f"<BLANK>.\nEnd." for i in range(num_roles)) + "\n\n"
        else:
            expert_prompt = "===== ANSWER TEMPLATE =====\n" + "\n".join(
                f"Domain expert {i + 1}: {role_name}\n"
                f"Associated competencies, characteristics, and duties: "
                f"<BLANK>.\nEnd."
                for i, role_name in enumerate(role_names)) + "\n\n"
        if role_descriptions_instruction is None:
            role_descriptions_instruction = ""
        else:
            role_descriptions_instruction = "Moreover, " + \
                role_descriptions_instruction
        role_assignment_generation_prompt = TextPrompt(
            "You are a role assignment agent, and you're in charge of " +
            "recruiting {num_roles} experts, who may have identical roles " +
            "but different names. Identify the domain experts you'd recruit " +
            "and detail descriptions, like their associated competencies, " +
            "characteristics and duties to complete the task. " +
            role_descriptions_instruction + "\n" +
            "Your answer MUST strictly adhere to the structure of ANSWER " +
            "TEMPLATE, ONLY fill in the BLANKs, and DO NOT alter or modify " +
            "any other part of the template.\n\n" + expert_prompt +
            task_prompt)
        role_assignment_generation = role_assignment_generation_prompt.format(
            num_roles=num_roles, task=task_prompt)

        role_assignment_generation_msg = BaseMessage.make_user_message(
            role_name="Role Assigner", content=role_assignment_generation)

        response = self.step(input_message=role_assignment_generation_msg)

        if response.terminated:
            raise RuntimeError("Role compatibility scoring failed.\n" +
                               f"Error:\n{response.info}")
        msg = response.msg  # type: BaseMessage

        # Distribute the output completions into role names and descriptions
        role_names = [
            desc.replace("<", "").replace(">", "").strip()
            for desc in re.findall(
                r"Domain expert \d: (.+?)\nAssociated competencies,",
                msg.content,
                re.DOTALL,
            )
        ]
        role_descriptions = [
            desc.lstrip('\n').replace("<", "").replace(">", "").strip()
            for desc in re.findall(
                r"Associated competencies, characteristics, and duties:"
                r"(?:\n)?(.+?)\nEnd.", msg.content, re.DOTALL)
        ]

        if len(role_names) != num_roles or len(role_descriptions) != num_roles:
            raise RuntimeError(
                "Got None or insufficient information of roles.")
        role_descriptions_dict = {
            role_name: description
            for role_name, description in zip(role_names, role_descriptions)
        }

        return role_descriptions_dict

    def get_task_execution_order(
        self,
        subtasks_with_dependencies_dict: Dict[str, List[str]],
    ) -> List[List[str]]:
        r"""Assign dependencies between subtasks generated from the task
            prompt.

        Args:
            subtasks_with_dependencies_dict (Dict[str, List[str]]): The
                subtasks with their dependencies.

        Returns:
            List[List[str]]: A list of lists of subtasks that can be executed
                concurrently.
        """
        oriented_graph: Dict[str, List[str]] = {}
        for subtask_idx, details in subtasks_with_dependencies_dict.items():
            assert isinstance(details, dict), \
                f"{subtask_idx} does not map to a dictionary: {details}"
            assert "dependencies" in details, \
                f"{subtask_idx} does not have a 'dependencies' key: {details}"
            deps = details["dependencies"]
            oriented_graph[subtask_idx] = deps

        subtasks_execution_pipelines = \
            self.sort_oriented_graph(oriented_graph)

        return subtasks_execution_pipelines

    def draw_subtasks_graph(self, oriented_graph: Dict[str, List[str]],
                            graph_file_path: Optional[str] = None) -> str:
        r"""Draw the task dependency graph.

        Args:
            oriented_graph (Dict[str, List[str]]): The DAG of subtasks and
                their dependencies.
            graph_file_path (Optional[str], optional): The filepath of the
                saved graph. (default: :obj:`None`)

        Returns:
            str: The filepath of the saved graph.
        """

        # Initialize the graph
        G = nx.DiGraph()
        for subtask, details in oriented_graph.items():
            for dep in details:
                G.add_edge(dep, subtask)
        pos = nx.spring_layout(G, k=0.5)
        plt.figure(figsize=(10, 6))
        plt.title("Task Dependency Graph")

        # Draw the graph
        nx.draw(G, pos, with_labels=True, node_size=2000, node_color='skyblue',
                alpha=0.5, font_size=15, width=2, edge_color='gray',
                font_weight='bold')

        # Save the figure locally
        if graph_file_path is None:
            graph_file_path = \
                "examples/multi_agent/task_dependency_graph.png"
        plt.savefig(graph_file_path)
        plt.close()

        return graph_file_path

    def sort_oriented_graph(
            self, oriented_graph: Dict[str, List[str]]) -> List[List[str]]:
        r"""Sort the subtasks in topological order and group them into
            concurrent pipelines.

        Args:
            oriented_graph (Dict[str, List[str]]): The DAG of subtasks and
                their dependencies.

        Returns:
            List[List[str]]: A list of lists of subtasks that can be executed
                concurrently.
        """
        # Compute the in-degree of each node
        in_degree = {u: 0 for u in oriented_graph}
        for u in oriented_graph:
            for v in oriented_graph[u]:
                in_degree[v] += 1

        # Initialize the queue with nodes that have no incoming edges
        queue = deque(filter(lambda i: in_degree[i] == 0, in_degree))
        parallel_subtask_pipelines: List[List[str]] = [[]]

        while queue:
            # Collect nodes that can be processed concurrently in this round
            concurrent_nodes = list(queue)
            parallel_subtask_pipelines.insert(0, concurrent_nodes)

            # Clear the queue for the next round
            queue.clear()

            # Iterate over the nodes each of which has no incoming edges
            for u in concurrent_nodes:
                for i in oriented_graph[u]:
                    in_degree[i] -= 1
                    if in_degree[i] == 0:
                        queue.append(i)

        # If the graph is not a DAG, there exists a cycle
        if sum(len(sublist) for sublist in parallel_subtask_pipelines) != len(
                oriented_graph):
            raise RuntimeError("There exists a cycle in the graph. "
                               "Can't determine an order.")

        return parallel_subtask_pipelines

    def split_tasks(
        self,
        task_prompt: Union[str, TextPrompt],
        role_descriptions_dict: Dict[str, str],
        num_subtasks: Optional[int] = None,
        context_text: Optional[str] = None,
    ) -> Dict[str, Dict[str, Union[str, List[str]]]]:
        r"""Decompose the task into subtasks based on the input task prompt.

        Args:
            task_prompt (Union[str, TextPrompt]): The prompt for the task
                based on which the roles are to be generated.
            role_descriptions_dict (Dict[str, str]): The role descriptions of
                each role.
            num_subtasks (Optional[int], optional): The number of subtasks to
                decompose the task into. (default: :obj:`None`)
            context_text (Optional[str], optional): The context text to
                generate insights from. (default: :obj:`None`)

        Returns:
            Dict[str, Dict[str, Union[str, List[str]]]]: A dictionary mapping
                subtask names to their descriptions and dependencies.
        """
        self.reset()

        role_names = list(role_descriptions_dict.keys())

        # Generate insights from the context text to help decompose the task
        if context_text is not None:
            model_config = self.model_config
            insight_agent = InsightAgent(model=self.model,
                                         model_config=model_config)
            task_insights_json = insight_agent.run(context_text=context_text)
            task_context_prompt = (
                "===== CONTEXT TEXT =====\n"
                "The CONTEXT TEXT is related to TASK and "
                "Contextual Parameters of subtask. When "
                "decomposing the task, ensure that each subtask "
                "incorporates specific details from the "
                "INSIGHTS of CONTEXT TEXT.\n" +
                insight_agent.convert_json_to_str(task_insights_json))
        else:
            task_context_prompt = ""

        task_prompt = TextPrompt("===== TASK =====\n" + task_prompt + "\n\n")
        role_with_description_prompt = \
            "===== ROLES WITH DESCRIPTION =====\n" + "\n".join(
                f"{role_name}:\n{role_descriptions_dict[role_name]}\n"
                for role_name in role_names) + "\n\n"
        if num_subtasks is None:
            answer_prompt = """===== ANSWER TEMPLATE =====
PART I:
Details of subtask <NUM>:
- <BLANK>
Contextual Parameters (only related to CONTEXT TEXT, without dependentcies) of subtask <NUM>:
- <BLANK>
Details of subtask <NUM>:
- <BLANK>
Contextual Parameters (only related to CONTEXT TEXT, without dependentcies) of subtask <NUM>:
- <BLANK>

PART II:
Gantt Chart with complex dependency in MarkDown format:
<BLANK>

PART III (all subtasks):
"""  # noqa: E501
            answer_prompt += (
                "Incorporate Contextual Parameters "
                "into Details of subtask <NUM>:\n<BLANK>\n"
                "Input of subtask <NUM>:\n<BLANK>/None\n"
                "Task completion standard of subtask <NUM>:\n<BLANK>\n"
                "Dependency of subtask <NUM>: [subtask <i>, subtask <j>, "
                "subtask <k>]/[None] (include square brackets).\n\n")
        else:
            answer_prompt = """===== ANSWER TEMPLATE =====
PART I:
Details of subtask <NUM>:
- <BLANK>
Contextual Parameters (only related to CONTEXT TEXT, without dependentcies) of subtask <NUM>:
- <BLANK>
Details of subtask <NUM>:
- <BLANK>
Contextual Parameters (only related to CONTEXT TEXT, without dependentcies) of subtask <NUM>:
- <BLANK>

PART II:
Gantt Chart with complex dependency in MarkDown format:
<BLANK>

PART III (all subtasks):
"""  # noqa: E501
            answer_prompt += "\n".join(
                f"Incorporate Contextual Parameters "
                f"into Details of subtask {i + 1}:\n<BLANK>\n"
                f"Input of subtask {i + 1}:\n<BLANK>/None\n"
                f"Task completion standard of subtask {i + 1}:\n<BLANK>\n"
                f"Dependency of subtask {i + 1}: [subtask <i>, subtask "
                f"<j>, subtask <k>]/[None] (include square brackets)."
                for i in range(num_subtasks)) + "\n\n"
        split_task_rules_prompt = """You are a task decomposer, and you're in asked to break down the main TASK into {num_subtasks} manageable subtasks suitable for a team comprising {num_roles} domain experts. The experts will contribute to the {num_subtasks} subtasks. Please follow the guidelines below to craft your answer:
    1. Action-Oriented Foundation & Building Blocks: Ensure each subtask is actionable, distinct, tapping into the expertise of the assigned roles. Recognize that not every subtask needs to directly reflect the main TASK's ultimate aim. Some subtasks serve as essential building blocks, paving the way for more central subtasks, but avoid creating subtasks that are self-dependent or overly foundational.
    2. Balanced Granularity with a Bias for Action: While each subtask should be detailed and actionable, it should not be so ambiguous that it requires the input of more than two domain experts. Prioritize tangible actions in subtask such as implementation, creation, testing, or other tangible activities over mere understanding.
    3. Dependencies & Gantt Chart: Identify and account for the dependencies within the subtasks. Ensure that each subtask logically flows from one to the next, or can run concurrently where no subtask is dependent on itself, in a manner that could be efficiently represented on a Gantt chart.
    4. I define the tags of the Input of subtask:
        - Interlinking of Inputs: Ensure that the inputs are not siloed and can be interlinked within privous subtasks if necessary, providing a holistic view of what is required for the subtask.
        - Hierarchy and Prioritization: Identify and clearly state the priority and hierarchy (if applicable) among the inputs, ensuring the most critical elements are addressed promptly.
        - Accessibility and Clarity: Ensure that all provided inputs are accessible, clear, and understandable to the relevant team members.
        - Adjustability: Consider that inputs may need to be adjusted as the project progresses and ensure a mechanism for the same.
    5. I define the Task Completion Standard in order to implement a feature in the software that can identify and mark a task as completed:
        - A task is considered completed when its intended output is produced.
        - If possible, the completion standard should be quantifiable to facilitate automatic detection by the software or tool feature.
        - The completion standard should be applicable to common project management scenarios and adaptable to various types of tasks, such as development, testing, and review tasks.
    6. Refrain from mentioning specific titles or roles within the content of subtasks.
Your answer MUST strictly adhere to the structure of ANSWER TEMPLATE, ONLY fill in the BLANKs, and DO NOT alter or modify any other part of the template.\n\n"""  # noqa: E501
        split_task_prompt = TextPrompt(split_task_rules_prompt +
                                       answer_prompt + task_prompt +
                                       task_context_prompt +
                                       role_with_description_prompt)
        subtasks_generation = split_task_prompt.format(
            num_subtasks=num_subtasks or "SEVERAL/ENOUGH",
            num_roles=len(role_names))

        subtasks_generation_msg = BaseMessage.make_user_message(
            role_name="Task Decomposer", content=subtasks_generation)

        response = self.step(input_message=subtasks_generation_msg)

        if (response.terminated):
            raise RuntimeError("Role compatibility scoring failed.\n" +
                               f"Error:\n{response.info}")
        msg = response.msg  # type: BaseMessage

        # Distribute the output completions into subtasks
        subtask_descriptions = [
            desc.replace("<", "").replace(">", "").strip('\n')
            for desc in re.findall(
                r"Incorporate Contextual Parameters into Details "
                r"of subtask \d:\n(.+?)Input of ", msg.content, re.DOTALL)
        ]
        subtask_inputs = [
            ipt.replace("<", "").replace(">", "").strip('\n')
            for ipt in re.findall(
                r"Input of subtask \d:\n(.+?)Task completion standard",
                msg.content, re.DOTALL)
        ]
        subtask_outputs_standard = [
            opt_std.replace("<", "").replace(">", "").strip('\n')
            for opt_std in re.findall(
                r"Task completion standard of subtask \d:\n(.+?)Dependency "
                r"of subtask", msg.content, re.DOTALL)
        ]
        subtask_dependencies = [[
            dep.strip() for dep in re.findall(r"\[(.+?)\]", dep)[0].split(",")
        ] for dep in re.findall(r"Dependency of subtask \d:[\s\n]*\[.+?\]",
                                msg.content, re.DOTALL)]

        # Extracting dependencies and creating a dictionary
        dependent_subtasks_list = [[
            f"subtask {int(dep.split()[1])}" for dep in deps
            if "subtask" in dep.lower()
        ] for deps in subtask_dependencies]
        # Creating a dictionary of subtasks with dependencies
        subtasks_with_dependencies_dict = {
            f"subtask {index+1}": {
                "description": desp,
                "dependencies": deps,
                "input": ipt,
                "output_standard": opt_std
            }
            for index, (desp, deps, ipt, opt_std) in enumerate(
                zip(subtask_descriptions, dependent_subtasks_list,
                    subtask_inputs, subtask_outputs_standard))
        }

        if len(subtasks_with_dependencies_dict) == 0:
            raise RuntimeError("The task is not decomposed into subtasks.")
        if (num_subtasks is not None
                and (len(subtask_descriptions) != num_subtasks
                     or len(dependent_subtasks_list) != num_subtasks)):
            raise RuntimeError(
                f"Got None or insufficient information of subtasks. "
                f"Length of generated subtasks: {len(subtask_descriptions)}, "
                "length of generated dependencies: "
                f"{len(dependent_subtasks_list)}, "
                f"length of required subtasks: {num_subtasks}")

        return subtasks_with_dependencies_dict

    def evaluate_role_compatibility(
        self,
        subtask_prompt: Union[str, TextPrompt],
        role_descriptions_dict: Dict[str, str],
    ) -> Dict[str, Dict[str, int]]:
        r"""Evaluate the compatibility scores of each role in relation to the
            specified task.

            Args:
                subtask_prompt (Union[str, TextPrompt]): The prompt for the
                    subtask based on which the roles are to be evaluated.
                role_descriptions_dict (Dict[str, str]): The role
                    descriptions of each role.

            Returns:
                Dict[str, Dict[str, int]]: A dictionary mapping role names to
                    their compatibility scores as user and assistant.
        """
        self.reset()

        role_names = list(role_descriptions_dict.keys())

        compatibility_instruction_prompt = """===== INSTRUCTIONS OF COMPATIBILITY EVALUATION =====
To evaluate the compatibility scores, consider these guiding principles:
    1. Assess the alignment between the primary responsibilities and expertise of the role with the task requirements. Factor in the likelihood of the role successfully executing the task based on its competencies.
    2. Analyze the congruence between keywords or key concepts in the task description and those present in the role description. This will gauge the direct relevance of the role to the task.
    3. Drawing from a comprehensive knowledge base, ascertain the potential value each role brings to the table when it comes to accomplishing the specific task. This evaluation should be based on empirical data or established norms in the relevant domain.
Definition of USER: The user is the role that guides the entire task process. They provide instructions and direction, ensuring that the task aligns with their needs and goals. Users need to utilize their expertise and understanding of the task to propose specific subtasks, expecting the assistant to execute these tasks.
Definition of ASSISTANT: The assistant is the role that executes instructions given by the user. They apply their professional skills and knowledge to complete specific tasks assigned by the user. Assistants must act flexibly according to the user's instructions and provide professional solutions and feedback.

"""  # noqa: E501
        task_prompt = TextPrompt("===== TASK =====\n" + subtask_prompt +
                                 "\n\n")
        role_with_description_prompt = \
            "===== ROLES WITH DESCRIPTION =====\n" + "\n".join(
                f"{role_name}:\n{role_descriptions_dict[role_name]}\n"
                for role_name in role_names) + "\n\n"
        answer_prompt = \
            "===== ANSWER TEMPLATE =====\n" + "\n".join(
                f"Explanation for role {role_name} as USER: <BLANK>\n"
                f"Score of role {role_name} as USER: <BLANK>\n"
                f"Explanation for role {role_name} as ASSISTANT: <BLANK>\n"
                f"Score of role {role_name} as ASSISTANT: <BLANK>\n"
                for role_name in role_names) + "\n"
        compatibility_scoring_prompt = TextPrompt(
            "You are a compatibility scorer, and you're in asked with " +
            "evaluating/calculating/generating the compatibility of each " +
            "role relative to a specific task (the score is an integer from " +
            "0 to 100). In your team consists of {num_roles} domain experts " +
            "each contributing to the TASK.\n" +
            "Your answer MUST strictly adhere to the structure of ANSWER " +
            "TEMPLATE, ONLY fill in the BLANKs, and DO NOT alter or modify " +
            "any other part of the template.\n\n" + answer_prompt +
            compatibility_instruction_prompt + task_prompt +
            role_with_description_prompt)

        compatibility_scoring = compatibility_scoring_prompt.format(
            num_roles=len(role_names))

        compatibility_scoring_msg = BaseMessage.make_user_message(
            role_name="Compatibility Scorer", content=compatibility_scoring)

        response = self.step(input_message=compatibility_scoring_msg)

        if response.terminated:
            raise RuntimeError("Role compatibility scoring failed." +
                               f"Error:\n{response.info}")
        msg = response.msg  # type: BaseMessage

        # Distribute the output completions into scores
        user_compatibility_scores = [
            desc.replace("<", "").replace(">", "").strip('\n')
            for desc in re.findall(r"Score of role .+? as USER: (.+?)(?=\n|$)",
                                   msg.content)
        ]
        assistant_compatibility_scores = [
            desc.replace("<", "").replace(">", "").strip('\n')
            for desc in re.findall(
                r"Score of role .+? as ASSISTANT: (.+?)(?=\n|$)", msg.content)
        ]

        if len(user_compatibility_scores) != len(role_names):
            raise RuntimeError("Got None or insufficient information of " +
                               "compatibility scores as USER.")
        if len(assistant_compatibility_scores) != len(role_names):
            raise RuntimeError("Got None or insufficient information of " +
                               "compatibility scores as ASSISTANT.")

        role_compatibility_scores_dict = {
            role_name: {
                "score_user": int(user_score),
                "score_assistant": int(assistant_score)
            }
            for role_name, user_score, assistant_score in zip(
                role_names, user_compatibility_scores,
                assistant_compatibility_scores)
        }

        return role_compatibility_scores_dict

    def get_retrieval_index_from_environment(
        self,
        labels_sets: List[List[str]],
        target_labels: List[str],
    ) -> Tuple[List[int], List[int], List[str], List[List[str]]]:
        r"""Get the retrieval index of the target labels from the environment.
        The semantic retrieval is not used in this function.

        Args:
            labels_set (List[List[str]]): A list of lists of labels in the
                environment.
            target_labels (List[str]): A list of target labels to retrieve.

        Returns:
            Tuple[List[int], List[int], List[str], List[List[str]]]: A tuple
                of the indices of the target labels, the indices of the
                retrieved labels sets, the retrieved target labels, and the
                retrieved labels sets.
        """
        self.reset()

        if labels_sets is None or len(labels_sets) == 0:
            raise ValueError("Labels sets must be provided.")
        if target_labels is None or len(target_labels) == 0:
            raise ValueError("Target labels must be provided.")

        labels_set_prompt = "===== LABELS SETS =====\n"
        for i, labels_set in enumerate(labels_sets):
            labels_set_prompt += f"[{i}]: "
            for label in labels_set:
                labels_set_prompt += f"{label}, "
            labels_set_prompt += "\n"
        target_labels_prompt = "===== TARGET LABELS =====\n"
        for i, target_label in enumerate(target_labels):
            target_labels_prompt += f"[{i}]: {target_label}\n"

        similarity_criteria_prompt = """You are a retrieval index getter, and you're in asked with getting the retrieval index of the target labels from the environment.
You are given multiple sets defined as TARGET LABELS (a List of strings) and LABELS SETS (a List of Lists of strings). You need to identify the subsets from LABELS SETS (referred to as LABELS SUBSETS) that have labels similar to those in a specific subset from TARGET LABELS (referred to as TARGET SUBSET). Your task is to return the indices from TARGET LABELS as a List of integers and the indices of the similar sets from LABELS SETS as a List of integers.
Your answer MUST strictly adhere to the structure of ANSWER TEMPLATE, ONLY fill in the BLANKs, and DO NOT alter or modify any other part of the template.

{target_labels_prompt}

{labels_set_prompt}

===== CRITERIA FOR DETERMINING SIMILARITY =====
1. Explicit Similarity: Labels that have an exact string match should be counted as similar.
2. Implicit Similarity: Labels that may not match word-for-word but have semantic or contextual similarities should also be considered.
    - For example, "apple" and "fruit" may be considered similar in a context where they are being used to describe food items.
Please ensure that you consider both explicit and implicit similarities while evaluating. The result should be a set of indices pointing to the similar labels and sets."""  # noqa: E501
        answer_prompt = "===== ANSWER TEMPLATE =====\n"
        for lable in target_labels:
            answer_prompt += (
                f"Label \"{lable}\" from TARGET LABELS has "
                "an explicit or implicit similarity with \"<BLANK>/NONE\" "
                "(or similar label) in LABELS SETS subsets "
                "[<m>, <n>]/NONE (include square brackets).\n")
        answer_prompt += ("Indices of the similar labels in TARGET LABELS: "
                          "[<i>, <j>]/NONE (include square brackets) \n"
                          "Indices of the similar subset in LABELS SETS: "
                          "[<x>, <y>]/NONE (include square brackets)")

        retrieval_index_prompt = TextPrompt(similarity_criteria_prompt +
                                            "\n\n" + answer_prompt)
        retrieval_index_generation = retrieval_index_prompt.format(
            target_labels_prompt=target_labels_prompt,
            labels_set_prompt=labels_set_prompt)

        retrieval_index_msg = BaseMessage.make_user_message(
            role_name="Retrieval Index Getter",
            content=retrieval_index_generation)

        response = self.step(input_message=retrieval_index_msg)

        msg = response.msg

        match_target_labels = re.findall(
            r"Indices of the similar labels in TARGET LABELS: \[(.+?)\]",
            msg.content, re.DOTALL)
        target_labels_indices = [
            int(idx) for idx in match_target_labels[0].split(",")
        ] if match_target_labels else []

        target_retrieved_labels = \
            [target_labels[idx] for idx in target_labels_indices]

        match_labels_sets = re.findall(
            r"Indices of the similar subset in LABELS SETS: \[(.+?)\]",
            msg.content, re.DOTALL)
        labels_sets_indices = [
            int(idx) for idx in match_labels_sets[0].split(",")
        ] if match_labels_sets else []

        labels_retrieved_sets = \
            [labels_sets[idx] for idx in labels_sets_indices]

        return target_labels_indices, labels_sets_indices, \
            target_retrieved_labels, labels_retrieved_sets

    def transform_dialogue_into_text(
            self, user: str, assistant: str, task_prompt: str,
            user_conversation: str,
            assistant_conversation: str) -> Dict[str, Any]:
        r"""Synthesize a narrative from the chat history.

        Args:
            user (str): The name of the user.
            assistant (str): The name of the assistant.
            task_prompt (str): The prompt for the task.
            user_conversation (str): The conversation of the user.
            assistant_conversation (str): The conversation of the assistant.

        Returns:
            str: The synthesized narrative.
        """
        self.reset()

        text_synthesis = """You are a conversation analyst, and you are asked to identify the category of the assistant's response in the PROVIDED TEXT based on the definition of CATEGORY OF RESPONSES.
Then, retell the user's conversation in a way that corresponds to the category of response, rather than using the tone of dialogue, during the retelling you need to use as much information and expression from the assistant's response as possible to help you retell it.
reproduce the assistant's original response into text according to the definition of CATEGORY OF RESPONSES and without losing the ability and quality to solve TASK.
Your answer MUST strictly adhere to the structure of ANSWER TEMPLATE, ONLY fill in the BLANKs, and DO NOT alter or modify any other part of the template.


===== CATEGORY OF RESPONSES =====
1. Direct Task Assistance (noted as "ASSISTANCE")
    a. Definition:
        - Replies under this category provide concrete information, steps, or solutions that directly aid in completing a task. They contain the core elements and direct methods for task execution.
    b. Relevant Information:
        - Explicit instructions or steps to complete the task
        - Task-specific data, code, solutions, or technical methodologies
        - Analysis, implementation plans or text generation related to the task
2. Substantial Analysis and Optimization (noted as "ANALYSIS")
    a. Definition:
        - This category includes in-depth analysis of existing information or methods, offering insights, suggestions for improvement, or optimization strategies for task completion.
    b. Relevant Information:
        - Evaluation of the efficiency and effectiveness of task methodologies
        - Predictions and solutions for potential problems or challenges in the task
        - Recommendations for improving and optimizing current methods
3. Auxiliary Information Provision (noted as "AUXILIARY")
    a. Definition:
        - Answers in this category provide background knowledge or supplementary information indirectly related to the task, helping to better understand the context of the task.
    b. Relevant Information:
        - Background knowledge or additional information to understand the overall context or specific details of the task
        - Fundamental concepts, terminology explanations, or background situations related to the task area
        - Case studies or examples in relevant fields or topics
4. Non-Substantial or Indirect Assistance (noted as "NON-SUBSTANTIAL")
    a. Definition:
        - These responses may offer emotional support, encouragement, or non-specific advice but do not directly contribute concrete help towards the actual completion of a task.
    b. Relevant Information:
        - Responses with emotional support or encouragement
        - General advice or guidance without specific solutions for the task
        - General insights or opinions not directly related to the task completion


===== PROVIDED TEXT =====
[Global TASK of Conversation]\n{task_prompt}
[User: {user}]:\n{user_conversation}
[Assistant: {assistant}]:\n{assistant_conversation}


===== ANSWER TEMPLATE =====
Category of Assistant's Response: [<BLANK>, ..., <BLANK>] (choose from "ASSISTANCE", "ANALYSIS", "AUXILIARY", "NON-SUBSTANTIAL", include square brackets, multiple choices are separated by commas)
Retold Text:\n<BLANK>"""  # noqa: E501
        text_synthesis_prompt = TextPrompt(text_synthesis)

        text_synthesis_generation = text_synthesis_prompt.format(
            user=user, assistant=assistant, task_prompt=task_prompt,
            user_conversation=user_conversation,
            assistant_conversation=assistant_conversation)

        text_synthesis_generation_msg = BaseMessage.make_user_message(
            role_name="Conversation Analyst",
            content=text_synthesis_generation)

        response = self.step(input_message=text_synthesis_generation_msg)

        if response.terminated:
            raise RuntimeError("Generating reproduced text failed." +
                               f"Error:\n{response.info}")
        msg = response.msg  # type: BaseMessage

        # Distribute the output completions into narrative synthesis
        category_of_responses = re.findall(
            r"Category of Assistant's Response: \[(.+?)\]", msg.content)
        reproduced_texts = re.findall(r"Retold Text:\n\s*(.+)", msg.content,
                                      re.DOTALL)

        if category_of_responses is None or len(category_of_responses) == 0:
            raise RuntimeError("Got None of category of responses.")
        categories = [
            category.strip().strip('"\'')
            for category in category_of_responses[0].split(',')
        ]
        for category in categories:
            if category not in [
                    "ASSISTANCE", "ANALYSIS", "AUXILIARY", "NON-SUBSTANTIAL"
            ]:
                raise RuntimeError("Got invalid category of responses.")

        if reproduced_texts is None or len(reproduced_texts) == 0:
            raise RuntimeError("Got None of reproduced text.")
        reproduced_text = reproduced_texts[0].strip('\n')

        reproduced_text_with_category = {
            "categories": categories,
            "text": reproduced_text
        }

        return reproduced_text_with_category<|MERGE_RESOLUTION|>--- conflicted
+++ resolved
@@ -46,12 +46,8 @@
             meta_dict=None,
             content="You assign roles based on tasks.",
         )
-<<<<<<< HEAD
-        super().__init__(system_message, model, model_config)
+        super().__init__(system_message, model_type, model_config)
         self.model_config = model_config or ChatGPTConfig()
-=======
-        super().__init__(system_message, model_type, model_config)
->>>>>>> 2431c4ee
 
     def run_role_with_description(
         self,
