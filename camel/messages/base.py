--- conflicted
+++ resolved
@@ -14,13 +14,8 @@
 import base64
 import io
 import re
-<<<<<<< HEAD
 from typing import Any, Dict, List, Optional, Tuple, Union
 from uuid import uuid4
-=======
-from dataclasses import dataclass
-from typing import Any, Dict, List, Literal, Optional, Tuple, Union
->>>>>>> d97660d7
 
 import numpy as np
 from PIL import Image
@@ -64,7 +59,6 @@
             automatically and not set by the user.
     """
 
-<<<<<<< HEAD
     def __init__(
         self,
         role_name: str,
@@ -83,7 +77,6 @@
         self.message_id = message_id or str(uuid4())
 
         """Post-initialization logic for the BaseMessage class.
-
         - Ensures `content` is properly wrapped as a `Content` object.
         - Initializes `acl_parameter` with a default sender if not specified.
         """
@@ -100,18 +93,6 @@
             self.acl_parameter.sender = Sender(
                 name=self.role_name, role_type=self.role_type
             )
-=======
-    role_name: str
-    role_type: RoleType
-    meta_dict: Optional[Dict[str, Any]]
-    content: str
-
-    video_bytes: Optional[bytes] = None
-    image_list: Optional[List[Image.Image]] = None
-    image_detail: Literal["auto", "low", "high"] = "auto"
-    video_detail: Literal["auto", "low", "high"] = "low"
-    parsed: Optional[Union[BaseModel, dict]] = None
->>>>>>> d97660d7
 
     @classmethod
     def make_user_message(
