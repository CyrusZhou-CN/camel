# To use these environment variables:
# 1. Populate the .env file with your API keys.
# 2. Include the following code snippet in your Python script:
#    from dotenv import load_dotenv
#    import os
#
#    load_dotenv()  # Load environment variables from .env file

#===========================================
# Models API
#===========================================

# OpenAI API (https://platform.openai.com/signup)
# OPENAI_API_KEY="Fill your API key here"

# Anthropic API (https://www.anthropic.com/)
# ANTHROPIC_API_KEY="Fill your API key here"

# Groq API (https://groq.com/)
# GROQ_API_KEY="Fill your API key here"

# Cohere API (https://cohere.ai/)
# COHERE_API_KEY="Fill your API key here"

# Hugging Face API (https://huggingface.co/join)
# HF_TOKEN="Fill your API key here"

# Azure OpenAI API (https://azure.microsoft.com/products/cognitive-services/openai-service/)
# AZURE_OPENAI_API_KEY="Fill your API key here"
# AZURE_API_VERSION="Fill your API Version here"
# AZURE_DEPLOYMENT_NAME="Fill your Deployment Name here"
# AZURE_OPENAI_BASE_URL="Fill your Base URL here"

# Mistral API (https://mistral.ai/)
# MISTRAL_API_KEY="Fill your API key here"

# Reka API (https://www.reka.ai/)
# REKA_API_KEY="Fill your API key here"

# Zhipu AI API (https://www.zhipu.ai/)
# ZHIPUAI_API_KEY="Fill your API key here"
# ZHIPUAI_API_BASE_URL="Fill your Base URL here"

# Qwen API (https://help.aliyun.com/document_detail/611472.html)
# QWEN_API_KEY="Fill your API key here"

# LingYi API (https://platform.lingyiwanwu.com/apikeys)
# YI_API_KEY="Fill your API key here"

# NVIDIA API (https://build.nvidia.com/explore/discover)
# NVIDIA_API_KEY="Fill your API key here"

# InternLM API (https://internlm.intern-ai.org.cn/api/tokens)
# INTERNLM_API_KEY="Fill your API key here"

# Moonshot API (https://platform.moonshot.cn/)
# MOONSHOT_API_KEY="Fill your API key here"

# ModelScope API (https://www.modelscope.cn/my/myaccesstoken)
# MODELSCOPE_SDK_TOKEN="Fill your API key here"

# JINA API (https://jina.ai/)
# JINA_API_KEY="Fill your API key here"

#===========================================
# Tools & Services API
#===========================================

# Google Search API (https://developers.google.com/custom-search/v1/overview)
# GOOGLE_API_KEY="Fill your API key here"
# SEARCH_ENGINE_ID="Fill your API key here"

# OpenWeatherMap API (https://home.openweathermap.org/users/sign_up)
# OPENWEATHERMAP_API_KEY="Fill your API key here"

# Neo4j Database (https://neo4j.com/)
# NEO4J_URI="Fill your API key here"
# NEO4J_USERNAME="Fill your User Name here"
# NEO4J_PASSWORD="Fill your Password here"

# Firecrawl API (https://www.firecrawl.dev/)
# FIRECRAWL_API_KEY="Fill your API key here"

# MINERU API (https://mineru.net)
# MINERU_API_KEY="Fill your API key here"

# AskNews API (https://docs.asknews.app/en/reference)
# ASKNEWS_CLIENT_ID="Fill your Client ID here"
# ASKNEWS_CLIENT_SECRET="Fill your Client Secret here"

# Chunkr API (https://chunkr.ai/)
# CHUNKR_API_KEY="Fill your API key here"

# Meshy API (https://www.meshy.ai/api)
# MESHY_API_KEY="Fill your API key here"

# Dappier API (https://api.dappier.com/)
# DAPPIER_API_KEY="Fill your API key here"

# Discord Bot API (https://discord.com/developers/applications)
# DISCORD_BOT_TOKEN="Fill your API key here"

# OpenBB Platform API (https://my.openbb.co/app/credentials)
# OPENBB_TOKEN="Fill your API key here"

<<<<<<< HEAD
# AWS API (https://aws.amazon.com/)
# AWS_ACCESS_KEY_ID="Fill your Access Key ID here"
# AWS_SECRET_ACCESS_KEY="Fill your Secret Access Key here"
=======
# Bocha Platform API(https://open.bochaai.com)
# BOCHA_API_KEY="Fill your API key here"
>>>>>>> 4ba85d8d
<|MERGE_RESOLUTION|>--- conflicted
+++ resolved
@@ -103,11 +103,8 @@
 # OpenBB Platform API (https://my.openbb.co/app/credentials)
 # OPENBB_TOKEN="Fill your API key here"
 
-<<<<<<< HEAD
 # AWS API (https://aws.amazon.com/)
 # AWS_ACCESS_KEY_ID="Fill your Access Key ID here"
 # AWS_SECRET_ACCESS_KEY="Fill your Secret Access Key here"
-=======
 # Bocha Platform API(https://open.bochaai.com)
-# BOCHA_API_KEY="Fill your API key here"
->>>>>>> 4ba85d8d
+# BOCHA_API_KEY="Fill your API key here"