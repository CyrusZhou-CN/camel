--- conflicted
+++ resolved
@@ -621,10 +621,7 @@
               "reference/camel.loaders.jina_url_reader",
               "reference/camel.loaders.markitdown",
               "reference/camel.loaders.mineru_extractor",
-<<<<<<< HEAD
-=======
               "reference/camel.loaders.mistral_reader",
->>>>>>> 2dbf536d
               "reference/camel.loaders.pandas_reader",
               "reference/camel.loaders.scrapegraph_reader",
               "reference/camel.loaders.unstructured_io"
