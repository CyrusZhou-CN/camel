--- conflicted
+++ resolved
@@ -321,12 +321,7 @@
 ```
 
 ```markdown
-<<<<<<< HEAD
->>>Welcome to CAMEL's documentation! — CAMEL 0.2.60 documentation
-=======
 >>>Welcome to CAMEL’s documentation! — CAMEL 0.2.61 documentation
->>>>>>> 255b8d4d
-===============
 
 [Skip to main content](https://docs.camel-ai.org/#main-content)
 
