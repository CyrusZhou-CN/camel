--- conflicted
+++ resolved
@@ -86,12 +86,8 @@
 | vLLM | https://docs.vllm.ai/en/latest/models/supported_models.html | ----- |
 | Together AI | https://docs.together.ai/docs/chat-models | ----- |
 | LiteLLM | https://docs.litellm.ai/docs/providers | ----- |
-<<<<<<< HEAD
+| SGLang | https://sgl-project.github.io/references/supported_models.html | ----- |
 | AWSBedrock | https://docs.aws.amazon.com/bedrock/latest/userguide/models-supported.html | ----- |
-=======
-| SGLang | https://sgl-project.github.io/references/supported_models.html | ----- |
-
->>>>>>> 9cceb01f
 ## 3. Using Models by API calling
 
 Here is an example code to use a specific model (gpt-4o-mini). If you want to use another model, you can simply change these three parameters: `model_platform`, `model_type`, `model_config_dict` .
