--- conflicted
+++ resolved
@@ -7,18 +7,6 @@
     branches: [ "master" ]
 
 jobs:
-<<<<<<< HEAD
-    pre-commit:
-      runs-on: ubuntu-latest
-      steps:
-      - uses: actions/checkout@v3
-      - name: Set up Python environment and install dependencies
-        uses: ./.github/actions/camel_install
-        with:
-          python-version: "3.9"
-      - name: Run pre-commit
-        run: poetry run pre-commit run --all-files
-=======
   pre-commit:
     runs-on: ubuntu-latest
     steps:
@@ -28,5 +16,4 @@
       with:
         python-version: "3.8"
     - name: Run pre-commit
-      run: poetry run pre-commit run --all-files
->>>>>>> b95288b8
+      run: poetry run pre-commit run --all-files