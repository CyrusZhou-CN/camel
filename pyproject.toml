--- conflicted
+++ resolved
@@ -384,13 +384,10 @@
     "chunkr-ai>=0.0.50",
     "weaviate-client>=4.15.0",
     "python-pptx>=1.0.2",
-<<<<<<< HEAD
+    "langfuse>=2.60.5"，
     "Flask>=2.0",
-=======
-    "langfuse>=2.60.5",
-
->>>>>>> 9e95f664
-]
+]
+
 
 [project.urls]
 Homepage = "https://www.camel-ai.org/"
