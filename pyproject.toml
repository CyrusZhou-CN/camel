--- conflicted
+++ resolved
@@ -346,11 +346,8 @@
     "mem0ai>=0.1.67",
     "math-verify>=0.7.0,<0.8",
     "exa-py>=1.10.0,<2",
-<<<<<<< HEAD
+    "crawl4ai>=0.3.745",
     "zhipuai"
-=======
-    "crawl4ai>=0.3.745",
->>>>>>> ac1ba305
 ]
 
 [project.urls]
